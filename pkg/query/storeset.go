// Copyright (c) The Thanos Authors.
// Licensed under the Apache License 2.0.

package query

import (
	"context"
	"encoding/json"
	"fmt"
	"sort"
	"sync"
	"time"

	"github.com/go-kit/kit/log"
	"github.com/go-kit/kit/log/level"
	"github.com/pkg/errors"
	"github.com/prometheus/client_golang/prometheus"
	"github.com/prometheus/prometheus/pkg/labels"
	"github.com/thanos-io/thanos/pkg/store/labelpb"
	"google.golang.org/grpc"

	"github.com/thanos-io/thanos/pkg/component"
	"github.com/thanos-io/thanos/pkg/rules/rulespb"
	"github.com/thanos-io/thanos/pkg/runutil"
	"github.com/thanos-io/thanos/pkg/store"
	"github.com/thanos-io/thanos/pkg/store/storepb"
)

const (
	unhealthyStoreMessage = "removing store because it's unhealthy or does not exist"
)

type StoreSpec interface {
	// Addr returns StoreAPI Address for the store spec. It is used as ID for store.
	Addr() string
	// Metadata returns current labels, store type and min, max ranges for store.
	// It can change for every call for this method.
	// If metadata call fails we assume that store is no longer accessible and we should not use it.
	// NOTE: It is implementation responsibility to retry until context timeout, but a caller responsibility to manage
	// given store connection.
	Metadata(ctx context.Context, client storepb.StoreClient) (labelSets []labels.Labels, mint int64, maxt int64, storeType component.StoreAPI, err error)

	// StrictStatic returns true if the StoreAPI has been statically defined and it is under a strict mode.
	StrictStatic() bool
}

type RuleSpec interface {
	// Addr returns RulesAPI Address for the rules spec. It is used as its ID.
	Addr() string
}

// stringError forces the error to be a string
// when marshaled into a JSON.
type stringError struct {
	originalErr error
}

// MarshalJSON marshals the error into a string form.
func (e *stringError) MarshalJSON() ([]byte, error) {
	return json.Marshal(e.originalErr.Error())
}

// Error returns the original underlying error.
func (e *stringError) Error() string {
	return e.originalErr.Error()
}

type StoreStatus struct {
	Name      string             `json:"name"`
	LastCheck time.Time          `json:"lastCheck"`
	LastError *stringError       `json:"lastError"`
	LabelSets []labels.Labels    `json:"labelSets"`
	StoreType component.StoreAPI `json:"-"`
	MinTime   int64              `json:"minTime"`
	MaxTime   int64              `json:"maxTime"`
}

type grpcStoreSpec struct {
	addr         string
	strictstatic bool
}

// NewGRPCStoreSpec creates store pure gRPC spec.
// It uses Info gRPC call to get Metadata.
func NewGRPCStoreSpec(addr string, strictstatic bool) StoreSpec {
	return &grpcStoreSpec{addr: addr, strictstatic: strictstatic}
}

// StrictStatic returns true if the StoreAPI has been statically defined and it is under a strict mode.
func (s *grpcStoreSpec) StrictStatic() bool {
	return s.strictstatic
}

func (s *grpcStoreSpec) Addr() string {
	// API addr should not change between state changes.
	return s.addr
}

// Metadata method for gRPC store API tries to reach host Info method until context timeout. If we are unable to get metadata after
// that time, we assume that the host is unhealthy and return error.
func (s *grpcStoreSpec) Metadata(ctx context.Context, client storepb.StoreClient) (labelSets []labels.Labels, mint int64, maxt int64, Type component.StoreAPI, err error) {
	resp, err := client.Info(ctx, &storepb.InfoRequest{}, grpc.WaitForReady(true))
	if err != nil {
		return nil, 0, 0, nil, errors.Wrapf(err, "fetching store info from %s", s.addr)
	}
	if len(resp.LabelSets) == 0 && len(resp.Labels) > 0 {
		resp.LabelSets = []storepb.LabelSet{{Labels: resp.Labels}}
	}

	labelSets = make([]labels.Labels, 0, len(resp.LabelSets))
	for _, ls := range resp.LabelSets {
		labelSets = append(labelSets, ls.PromLabels())
	}
	return labelSets, resp.MinTime, resp.MaxTime, component.FromProto(resp.StoreType), nil
}

// storeSetNodeCollector is a metric collector reporting the number of available storeAPIs for Querier.
// A Collector is required as we want atomic updates for all 'thanos_store_nodes_grpc_connections' series.
type storeSetNodeCollector struct {
	mtx             sync.Mutex
	storeNodes      map[component.StoreAPI]map[string]int
	storePerExtLset map[string]int

	connectionsDesc *prometheus.Desc
}

func newStoreSetNodeCollector() *storeSetNodeCollector {
	return &storeSetNodeCollector{
		storeNodes: map[component.StoreAPI]map[string]int{},
		connectionsDesc: prometheus.NewDesc(
			"thanos_store_nodes_grpc_connections",
			"Number of gRPC connection to Store APIs. Opened connection means healthy store APIs available for Querier.",
			[]string{"external_labels", "store_type"}, nil,
		),
	}
}

func (c *storeSetNodeCollector) Update(nodes map[component.StoreAPI]map[string]int) {
	storeNodes := make(map[component.StoreAPI]map[string]int, len(nodes))
	storePerExtLset := map[string]int{}

	for k, v := range nodes {
		storeNodes[k] = make(map[string]int, len(v))
		for kk, vv := range v {
			storePerExtLset[kk] += vv
			storeNodes[k][kk] = vv
		}
	}

	c.mtx.Lock()
	defer c.mtx.Unlock()
	c.storeNodes = storeNodes
	c.storePerExtLset = storePerExtLset
}

func (c *storeSetNodeCollector) Describe(ch chan<- *prometheus.Desc) {
	ch <- c.connectionsDesc
}

func (c *storeSetNodeCollector) Collect(ch chan<- prometheus.Metric) {
	c.mtx.Lock()
	defer c.mtx.Unlock()

	for storeType, occurrencesPerExtLset := range c.storeNodes {
		for externalLabels, occurrences := range occurrencesPerExtLset {
			var storeTypeStr string
			if storeType != nil {
				storeTypeStr = storeType.String()
			}
			ch <- prometheus.MustNewConstMetric(c.connectionsDesc, prometheus.GaugeValue, float64(occurrences), externalLabels, storeTypeStr)
		}
	}
}

// StoreSet maintains a set of active stores. It is backed up by Store Specifications that are dynamically fetched on
// every Update() call.
type StoreSet struct {
	logger log.Logger

	// Store specifications can change dynamically. If some store is missing from the list, we assuming it is no longer
	// accessible and we close gRPC client for it.
	storeSpecs          func() []StoreSpec
	ruleSpecs           func() []RuleSpec
	dialOpts            []grpc.DialOption
	gRPCInfoCallTimeout time.Duration

	updateMtx         sync.Mutex
	storesMtx         sync.RWMutex
	storesStatusesMtx sync.RWMutex

	// Main map of stores currently used for fanout.
	stores       map[string]*storeRef
	storesMetric *storeSetNodeCollector

	// Map of statuses used only by UI.
	storeStatuses         map[string]*StoreStatus
	unhealthyStoreTimeout time.Duration
}

// NewStoreSet returns a new set of store APIs and potentially Rules APIs from given specs.
func NewStoreSet(
	logger log.Logger,
	reg *prometheus.Registry,
	storeSpecs func() []StoreSpec,
	ruleSpecs func() []RuleSpec,
	dialOpts []grpc.DialOption,
	unhealthyStoreTimeout time.Duration,
) *StoreSet {
	storesMetric := newStoreSetNodeCollector()
	if reg != nil {
		reg.MustRegister(storesMetric)
	}

	if logger == nil {
		logger = log.NewNopLogger()
	}
	if storeSpecs == nil {
		storeSpecs = func() []StoreSpec { return nil }
	}
	if ruleSpecs == nil {
		ruleSpecs = func() []RuleSpec { return nil }
	}

	ss := &StoreSet{
		logger:                log.With(logger, "component", "storeset"),
		storeSpecs:            storeSpecs,
		ruleSpecs:             ruleSpecs,
		dialOpts:              dialOpts,
		storesMetric:          storesMetric,
		gRPCInfoCallTimeout:   5 * time.Second,
		stores:                make(map[string]*storeRef),
		storeStatuses:         make(map[string]*StoreStatus),
		unhealthyStoreTimeout: unhealthyStoreTimeout,
	}
	return ss
}

// TODO(bwplotka): Consider moving storeRef out of this package and renaming it, as it also supports rules API.
type storeRef struct {
	storepb.StoreClient

	mtx  sync.RWMutex
	cc   *grpc.ClientConn
	addr string
	// If rule is not nil, then this store also supports rules API.
	rule rulespb.RulesClient

	// Meta (can change during runtime).
	labelSets []labels.Labels
	storeType component.StoreAPI
	minTime   int64
	maxTime   int64

	logger log.Logger
}

<<<<<<< HEAD
func (s *storeRef) Update(labelSets []storepb.LabelSet, minTime int64, maxTime int64, storeType component.StoreAPI, rule rulespb.RulesClient) {
=======
func (s *storeRef) Update(labelSets []labels.Labels, minTime int64, maxTime int64, storeType component.StoreAPI) {
>>>>>>> dc6a1666
	s.mtx.Lock()
	defer s.mtx.Unlock()

	s.storeType = storeType
	s.labelSets = labelSets
	s.minTime = minTime
	s.maxTime = maxTime
	s.rule = rule
}

func (s *storeRef) StoreType() component.StoreAPI {
	s.mtx.RLock()
	defer s.mtx.RUnlock()

	return s.storeType
}

func (s *storeRef) HasRulesAPI() bool {
	s.mtx.RLock()
	defer s.mtx.RUnlock()

	return s.rule != nil
}

func (s *storeRef) LabelSets() []labels.Labels {
	s.mtx.RLock()
	defer s.mtx.RUnlock()

	labelSet := make([]labels.Labels, 0, len(s.labelSets))
	for _, ls := range s.labelSets {
		if len(ls) == 0 {
			continue
		}
		// Compatibility label for Queriers pre 0.8.1. Filter it out now.
		if ls[0].Name == store.CompatibilityTypeLabelName {
			continue
		}
		labelSet = append(labelSet, ls.Copy())
	}
	return labelSet
}

func (s *storeRef) TimeRange() (mint int64, maxt int64) {
	s.mtx.RLock()
	defer s.mtx.RUnlock()

	return s.minTime, s.maxTime
}

func (s *storeRef) String() string {
	mint, maxt := s.TimeRange()
	return fmt.Sprintf("Addr: %s LabelSets: %v Mint: %d Maxt: %d", s.addr, labelpb.PromLabelSetsToString(s.LabelSets()), mint, maxt)
}

func (s *storeRef) Addr() string {
	return s.addr
}

func (s *storeRef) Close() {
	runutil.CloseWithLogOnErr(s.logger, s.cc, fmt.Sprintf("store %v connection close", s.addr))
}

func newStoreAPIStats() map[component.StoreAPI]map[string]int {
	nodes := make(map[component.StoreAPI]map[string]int, len(storepb.StoreType_name))
	for i := range storepb.StoreType_name {
		nodes[component.FromProto(storepb.StoreType(i))] = map[string]int{}
	}
	return nodes
}

// Update updates the store set. It fetches current list of store specs from function and updates the fresh metadata
// from all stores. Keeps around statically defined nodes that were defined with the strict mode.
func (s *StoreSet) Update(ctx context.Context) {
	s.updateMtx.Lock()
	defer s.updateMtx.Unlock()

	s.storesMtx.RLock()
	stores := make(map[string]*storeRef, len(s.stores))
	for addr, st := range s.stores {
		stores[addr] = st
	}
	s.storesMtx.RUnlock()

	level.Debug(s.logger).Log("msg", "starting updating storeAPIs", "cachedStores", len(stores))

	activeStores := s.getActiveStores(ctx, stores)
	level.Debug(s.logger).Log("msg", "checked requested storeAPIs", "activeStores", len(activeStores), "cachedStores", len(stores))

	stats := newStoreAPIStats()

	// Close stores that where not active this time (are not in active stores map).
	for addr, st := range stores {
		if _, ok := activeStores[addr]; ok {
			stats[st.StoreType()][labelpb.PromLabelSetsToString(st.LabelSets())]++
			continue
		}

		st.Close()
		delete(stores, addr)
		s.updateStoreStatus(st, errors.New(unhealthyStoreMessage))
		level.Info(s.logger).Log("msg", unhealthyStoreMessage, "address", addr, "extLset", labelpb.PromLabelSetsToString(st.LabelSets()))
	}

	// Add stores that are not yet in stores.
	for addr, st := range activeStores {
		if _, ok := stores[addr]; ok {
			continue
		}

		extLset := labelpb.PromLabelSetsToString(st.LabelSets())

		// All producers should have unique external labels. While this does not check only StoreAPIs connected to
		// this querier this allows to notify early user about misconfiguration. Warn only. This is also detectable from metric.
		if st.StoreType() != nil &&
			(st.StoreType() == component.Sidecar || st.StoreType() == component.Rule) &&
			stats[component.Sidecar][extLset]+stats[component.Rule][extLset] > 0 {

			level.Warn(s.logger).Log("msg", "found duplicate storeAPI producer (sidecar or ruler). This is not advices as it will malform data in in the same bucket",
				"address", addr, "extLset", extLset, "duplicates", fmt.Sprintf("%v", stats[component.Sidecar][extLset]+stats[component.Rule][extLset]+1))
		}
		stats[st.StoreType()][extLset]++

		stores[addr] = st
		s.updateStoreStatus(st, nil)

		if st.HasRulesAPI() {
			level.Info(s.logger).Log("msg", "adding new rulesAPI to query storeset", "address", addr)
		}

		level.Info(s.logger).Log("msg", "adding new storeAPI to query storeset", "address", addr, "extLset", extLset)
	}

	s.storesMetric.Update(stats)
	s.storesMtx.Lock()
	s.stores = stores
	s.storesMtx.Unlock()

	s.cleanUpStoreStatuses(stores)
}

func (s *StoreSet) getActiveStores(ctx context.Context, stores map[string]*storeRef) map[string]*storeRef {
	var (
		// UNIQUE?
		activeStores = make(map[string]*storeRef, len(stores))
		mtx          sync.Mutex
		wg           sync.WaitGroup

		storeAddrSet = make(map[string]struct{})
		ruleAddrSet  = make(map[string]struct{})
	)

	// Gather active stores map concurrently. Build new store if does not exist already.
	for _, ruleSpec := range s.ruleSpecs() {
		ruleAddrSet[ruleSpec.Addr()] = struct{}{}
	}

	// Gather healthy stores map concurrently. Build new store if does not exist already.
	for _, storeSpec := range s.storeSpecs() {
		if _, ok := storeAddrSet[storeSpec.Addr()]; ok {
			level.Warn(s.logger).Log("msg", "duplicated address in store nodes", "address", storeSpec.Addr())
			continue
		}
		storeAddrSet[storeSpec.Addr()] = struct{}{}

		wg.Add(1)
		go func(spec StoreSpec) {
			defer wg.Done()

			addr := spec.Addr()

			ctx, cancel := context.WithTimeout(ctx, s.gRPCInfoCallTimeout)
			defer cancel()

			st, seenAlready := stores[addr]
			if !seenAlready {
				// New store or was unactive and was removed in the past - create new one.
				conn, err := grpc.DialContext(ctx, addr, s.dialOpts...)
				if err != nil {
					s.updateStoreStatus(&storeRef{addr: addr}, err)
					level.Warn(s.logger).Log("msg", "update of store node failed", "err", errors.Wrap(err, "dialing connection"), "address", addr)
					return
				}

				st = &storeRef{StoreClient: storepb.NewStoreClient(conn), storeType: component.UnknownStoreAPI, cc: conn, addr: addr, logger: s.logger}
			}

			var rule rulespb.RulesClient
			if _, ok := ruleAddrSet[addr]; ok {
				rule = rulespb.NewRulesClient(st.cc)
			}

			// Check existing or new store. Is it healthy? What are current metadata?
			labelSets, minTime, maxTime, storeType, err := spec.Metadata(ctx, st.StoreClient)
			if err != nil {
				if !seenAlready && !spec.StrictStatic() {
					// Close only if new and not a strict static node.
					// Unactive `s.stores` will be closed later on.
					st.Close()
				}
				s.updateStoreStatus(st, err)
				level.Warn(s.logger).Log("msg", "update of store node failed", "err", errors.Wrap(err, "getting metadata"), "address", addr)

				if !spec.StrictStatic() {
					return
				}

				// Still keep it around if static & strict mode enabled.
				mtx.Lock()
				defer mtx.Unlock()

				activeStores[addr] = st
				return
			}

			s.updateStoreStatus(st, nil)
			st.Update(labelSets, minTime, maxTime, storeType, rule)

			mtx.Lock()
			defer mtx.Unlock()

			activeStores[addr] = st
		}(storeSpec)
	}
	wg.Wait()

	for ruleAddr := range ruleAddrSet {
		if _, ok := storeAddrSet[ruleAddr]; !ok {
			level.Warn(s.logger).Log("msg", "ignored rule store", "address", ruleAddr)
		}
	}
	return activeStores
}

func (s *StoreSet) updateStoreStatus(store *storeRef, err error) {
	s.storesStatusesMtx.Lock()
	defer s.storesStatusesMtx.Unlock()

	status := StoreStatus{Name: store.addr}
	prev, ok := s.storeStatuses[store.addr]
	if ok {
		status = *prev
	}

	if err == nil {
		status.LastCheck = time.Now()
		mint, maxt := store.TimeRange()
		status.LabelSets = store.LabelSets()
		status.StoreType = store.StoreType()
		status.MinTime = mint
		status.MaxTime = maxt
		status.LastError = nil
	} else {
		status.LastError = &stringError{originalErr: err}
	}

	s.storeStatuses[store.addr] = &status
}

func (s *StoreSet) GetStoreStatus() []StoreStatus {
	s.storesStatusesMtx.RLock()
	defer s.storesStatusesMtx.RUnlock()

	statuses := make([]StoreStatus, 0, len(s.storeStatuses))
	for _, v := range s.storeStatuses {
		statuses = append(statuses, *v)
	}

	sort.Slice(statuses, func(i, j int) bool {
		return statuses[i].Name < statuses[j].Name
	})
	return statuses
}

// Get returns a list of all active stores.
func (s *StoreSet) Get() []store.Client {
	s.storesMtx.RLock()
	defer s.storesMtx.RUnlock()

	stores := make([]store.Client, 0, len(s.stores))
	for _, st := range s.stores {
		stores = append(stores, st)
	}
	return stores
}

// GetRulesClients returns a list of all active rules clients.
func (s *StoreSet) GetRulesClients() []rulespb.RulesClient {
	s.storesMtx.RLock()
	defer s.storesMtx.RUnlock()

	rules := make([]rulespb.RulesClient, 0, len(s.stores))
	for _, st := range s.stores {
		if st.HasRulesAPI() {
			rules = append(rules, st.rule)
		}
	}
	return rules
}

func (s *StoreSet) Close() {
	s.storesMtx.Lock()
	defer s.storesMtx.Unlock()

	for _, st := range s.stores {
		st.Close()
	}
	s.stores = map[string]*storeRef{}
}

func (s *StoreSet) cleanUpStoreStatuses(stores map[string]*storeRef) {
	s.storesStatusesMtx.Lock()
	defer s.storesStatusesMtx.Unlock()

	now := time.Now()
	for addr, status := range s.storeStatuses {
		if _, ok := stores[addr]; ok {
			continue
		}

		if now.Sub(status.LastCheck) >= s.unhealthyStoreTimeout {
			delete(s.storeStatuses, addr)
		}
	}
}<|MERGE_RESOLUTION|>--- conflicted
+++ resolved
@@ -254,11 +254,7 @@
 	logger log.Logger
 }
 
-<<<<<<< HEAD
-func (s *storeRef) Update(labelSets []storepb.LabelSet, minTime int64, maxTime int64, storeType component.StoreAPI, rule rulespb.RulesClient) {
-=======
 func (s *storeRef) Update(labelSets []labels.Labels, minTime int64, maxTime int64, storeType component.StoreAPI) {
->>>>>>> dc6a1666
 	s.mtx.Lock()
 	defer s.mtx.Unlock()
 
@@ -266,7 +262,6 @@
 	s.labelSets = labelSets
 	s.minTime = minTime
 	s.maxTime = maxTime
-	s.rule = rule
 }
 
 func (s *storeRef) StoreType() component.StoreAPI {
@@ -441,13 +436,12 @@
 					level.Warn(s.logger).Log("msg", "update of store node failed", "err", errors.Wrap(err, "dialing connection"), "address", addr)
 					return
 				}
-
-				st = &storeRef{StoreClient: storepb.NewStoreClient(conn), storeType: component.UnknownStoreAPI, cc: conn, addr: addr, logger: s.logger}
-			}
-
-			var rule rulespb.RulesClient
-			if _, ok := ruleAddrSet[addr]; ok {
-				rule = rulespb.NewRulesClient(st.cc)
+				var rule rulespb.RulesClient
+				if _, ok := ruleAddrSet[addr]; ok {
+					rule = rulespb.NewRulesClient(conn)
+				}
+
+				st = &storeRef{StoreClient: storepb.NewStoreClient(conn), storeType: component.UnknownStoreAPI, rule: rule, cc: conn, addr: addr, logger: s.logger}
 			}
 
 			// Check existing or new store. Is it healthy? What are current metadata?
@@ -474,7 +468,7 @@
 			}
 
 			s.updateStoreStatus(st, nil)
-			st.Update(labelSets, minTime, maxTime, storeType, rule)
+			st.Update(labelSets, minTime, maxTime, storeType)
 
 			mtx.Lock()
 			defer mtx.Unlock()
