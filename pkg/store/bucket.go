--- conflicted
+++ resolved
@@ -284,10 +284,7 @@
 	advLabelSets             []labelpb.ZLabelSet
 	enableCompatibilityLabel bool
 
-<<<<<<< HEAD
-=======
 	// Every how many posting offset entry we pool in heap memory. Default in Prometheus is 32.
->>>>>>> ba6c5c47
 	postingOffsetsInMemSampling int
 
 	// Enables hints in the Series() response.
@@ -1411,11 +1408,7 @@
 
 	pendingReaders sync.WaitGroup
 
-<<<<<<< HEAD
-	partitioner partitioner
-=======
 	partitioner Partitioner
->>>>>>> ba6c5c47
 
 	// Block's labels used by block-level matchers to filter blocks to query. These are used to select blocks using
 	// request hints' BlockMatchers.
@@ -1432,11 +1425,7 @@
 	indexCache storecache.IndexCache,
 	chunkPool pool.Bytes,
 	indexHeadReader indexheader.Reader,
-<<<<<<< HEAD
-	p partitioner,
-=======
 	p Partitioner,
->>>>>>> ba6c5c47
 ) (b *bucketBlock, err error) {
 	b = &bucketBlock{
 		logger:            logger,
@@ -1448,16 +1437,6 @@
 		partitioner:       p,
 		meta:              meta,
 		indexHeaderReader: indexHeadReader,
-<<<<<<< HEAD
-	}
-
-	// Translate the block's labels and inject the block ID as a label
-	// to allow to match blocks also by ID.
-	b.relabelLabels = append(labels.FromMap(meta.Thanos.Labels), labels.Label{
-		Name:  block.BlockIDLabel,
-		Value: meta.ULID.String(),
-	})
-=======
 		extLset:           labels.FromMap(meta.Thanos.Labels),
 		// Translate the block's labels and inject the block ID as a label
 		// to allow to match blocks also by ID.
@@ -1467,7 +1446,6 @@
 		}),
 	}
 	sort.Sort(b.extLset)
->>>>>>> ba6c5c47
 	sort.Sort(b.relabelLabels)
 
 	// Get object handles for all chunk files (segment files) from meta.json, if available.
