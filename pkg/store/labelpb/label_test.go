--- conflicted
+++ resolved
@@ -5,10 +5,7 @@
 
 import (
 	"fmt"
-<<<<<<< HEAD
-=======
 	ioutil "io/ioutil"
->>>>>>> ba6c5c47
 	"reflect"
 	"sort"
 	"testing"
@@ -177,8 +174,6 @@
 	})
 }
 
-<<<<<<< HEAD
-=======
 var ret labels.Labels
 
 func BenchmarkTransformWithAndWithoutCopy(b *testing.B) {
@@ -214,7 +209,6 @@
 	})
 }
 
->>>>>>> ba6c5c47
 func TestSortZLabelSets(t *testing.T) {
 	expectedResult := ZLabelSets{
 		{
