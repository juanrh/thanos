// Copyright (c) The Thanos Authors.
// Licensed under the Apache License 2.0.

package block

import (
	"context"
	"encoding/json"
	"io/ioutil"
	"os"
	"path"
	"path/filepath"
	"sort"
	"sync"
	"time"

	"github.com/go-kit/kit/log"
	"github.com/go-kit/kit/log/level"
	"github.com/golang/groupcache/singleflight"
	"github.com/oklog/ulid"
	"github.com/pkg/errors"
	"github.com/prometheus/client_golang/prometheus"
	"github.com/prometheus/client_golang/prometheus/promauto"
	"github.com/prometheus/prometheus/pkg/labels"
	"github.com/prometheus/prometheus/pkg/relabel"
	"github.com/prometheus/prometheus/tsdb"
	tsdberrors "github.com/prometheus/prometheus/tsdb/errors"
	"github.com/prometheus/prometheus/tsdb/fileutil"
	"github.com/thanos-io/thanos/pkg/block/metadata"
	"github.com/thanos-io/thanos/pkg/extprom"
	"github.com/thanos-io/thanos/pkg/model"
	"github.com/thanos-io/thanos/pkg/objstore"
	"github.com/thanos-io/thanos/pkg/runutil"
	"golang.org/x/sync/errgroup"
)

type fetcherMetrics struct {
	syncs        prometheus.Counter
	syncFailures prometheus.Counter
	syncDuration prometheus.Histogram

	synced   *extprom.TxGaugeVec
	modified *extprom.TxGaugeVec
}

func (s *fetcherMetrics) submit() {
	s.synced.Submit()
	s.modified.Submit()
}

func (s *fetcherMetrics) resetTx() {
	s.synced.ResetTx()
	s.modified.ResetTx()
}

const (
	fetcherSubSys = "blocks_meta"

	corruptedMeta = "corrupted-meta-json"
	noMeta        = "no-meta-json"
	loadedMeta    = "loaded"
	failedMeta    = "failed"

	// Synced label values.
	labelExcludedMeta = "label-excluded"
	timeExcludedMeta  = "time-excluded"
	tooFreshMeta      = "too-fresh"
	duplicateMeta     = "duplicate"
	// Blocks that are marked for deletion can be loaded as well. This is done to make sure that we load blocks that are meant to be deleted,
	// but don't have a replacement block yet.
	markedForDeletionMeta = "marked-for-deletion"

	// Modified label values.
	replicaRemovedMeta = "replica-label-removed"
)

func newFetcherMetrics(reg prometheus.Registerer) *fetcherMetrics {
	var m fetcherMetrics

	m.syncs = promauto.With(reg).NewCounter(prometheus.CounterOpts{
		Subsystem: fetcherSubSys,
		Name:      "syncs_total",
		Help:      "Total blocks metadata synchronization attempts",
	})
	m.syncFailures = promauto.With(reg).NewCounter(prometheus.CounterOpts{
		Subsystem: fetcherSubSys,
		Name:      "sync_failures_total",
		Help:      "Total blocks metadata synchronization failures",
	})
	m.syncDuration = promauto.With(reg).NewHistogram(prometheus.HistogramOpts{
		Subsystem: fetcherSubSys,
		Name:      "sync_duration_seconds",
		Help:      "Duration of the blocks metadata synchronization in seconds",
		Buckets:   []float64{0.01, 1, 10, 100, 1000},
	})
	m.synced = extprom.NewTxGaugeVec(
		reg,
		prometheus.GaugeOpts{
			Subsystem: fetcherSubSys,
			Name:      "synced",
			Help:      "Number of block metadata synced",
		},
		[]string{"state"},
		[]string{corruptedMeta},
		[]string{noMeta},
		[]string{loadedMeta},
		[]string{tooFreshMeta},
		[]string{failedMeta},
		[]string{labelExcludedMeta},
		[]string{timeExcludedMeta},
		[]string{duplicateMeta},
		[]string{markedForDeletionMeta},
	)
	m.modified = extprom.NewTxGaugeVec(
		reg,
		prometheus.GaugeOpts{
			Subsystem: fetcherSubSys,
			Name:      "modified",
			Help:      "Number of blocks whose metadata changed",
		},
		[]string{"modified"},
		[]string{replicaRemovedMeta},
	)
	return &m
}

type MetadataFetcher interface {
	Fetch(ctx context.Context) (metas map[ulid.ULID]*metadata.Meta, partial map[ulid.ULID]error, err error)
	UpdateOnChange(func([]metadata.Meta, error))
}

type MetadataFilter interface {
	Filter(ctx context.Context, metas map[ulid.ULID]*metadata.Meta, synced *extprom.TxGaugeVec) error
}

type MetadataModifier interface {
	Modify(ctx context.Context, metas map[ulid.ULID]*metadata.Meta, modified *extprom.TxGaugeVec) error
}

// BaseFetcher is a struct that synchronizes filtered metadata of all block in the object storage with the local state.
// Go-routine safe.
type BaseFetcher struct {
	logger      log.Logger
	concurrency int
	bkt         objstore.InstrumentedBucketReader

	// Optional local directory to cache meta.json files.
	cacheDir string
	cached   map[ulid.ULID]*metadata.Meta
	syncs    prometheus.Counter
	g        singleflight.Group
}

// NewBaseFetcher constructs BaseFetcher.
func NewBaseFetcher(logger log.Logger, concurrency int, bkt objstore.InstrumentedBucketReader, dir string, reg prometheus.Registerer) (*BaseFetcher, error) {
	if logger == nil {
		logger = log.NewNopLogger()
	}

	cacheDir := ""
	if dir != "" {
		cacheDir = filepath.Join(dir, "meta-syncer")
		if err := os.MkdirAll(cacheDir, os.ModePerm); err != nil {
			return nil, err
		}
	}

	return &BaseFetcher{
		logger:      log.With(logger, "component", "block.BaseFetcher"),
		concurrency: concurrency,
		bkt:         bkt,
		cacheDir:    cacheDir,
		cached:      map[ulid.ULID]*metadata.Meta{},
		syncs: promauto.With(reg).NewCounter(prometheus.CounterOpts{
			Subsystem: fetcherSubSys,
			Name:      "base_syncs_total",
			Help:      "Total blocks metadata synchronization attempts by base Fetcher",
		}),
	}, nil
}

// NewMetaFetcher returns meta fetcher.
func NewMetaFetcher(logger log.Logger, concurrency int, bkt objstore.InstrumentedBucketReader, dir string, reg prometheus.Registerer, filters []MetadataFilter, modifiers []MetadataModifier) (*MetaFetcher, error) {
	b, err := NewBaseFetcher(logger, concurrency, bkt, dir, reg)
	if err != nil {
		return nil, err
	}
	return b.NewMetaFetcher(reg, filters, modifiers), nil
}

// NewMetaFetcher transforms BaseFetcher into actually usable *MetaFetcher.
func (f *BaseFetcher) NewMetaFetcher(reg prometheus.Registerer, filters []MetadataFilter, modifiers []MetadataModifier, logTags ...interface{}) *MetaFetcher {
	return &MetaFetcher{metrics: newFetcherMetrics(reg), wrapped: f, filters: filters, modifiers: modifiers, logger: log.With(f.logger, logTags...)}
}

var (
	ErrorSyncMetaNotFound  = errors.New("meta.json not found")
	ErrorSyncMetaCorrupted = errors.New("meta.json corrupted")
)

// loadMeta returns metadata from object storage or error.
// It returns `ErrorSyncMetaNotFound` and `ErrorSyncMetaCorrupted` sentinel errors in those cases.
func (f *BaseFetcher) loadMeta(ctx context.Context, id ulid.ULID) (*metadata.Meta, error) {
	var (
		metaFile       = path.Join(id.String(), MetaFilename)
		cachedBlockDir = filepath.Join(f.cacheDir, id.String())
	)

	// TODO(bwplotka): If that causes problems (obj store rate limits), add longer ttl to cached items.
	// For 1y and 100 block sources this generates ~1.5-3k HEAD RPM. AWS handles 330k RPM per prefix.
	// TODO(bwplotka): Consider filtering by consistency delay here (can't do until compactor healthyOverride work).
	ok, err := f.bkt.Exists(ctx, metaFile)
	if err != nil {
		return nil, errors.Wrapf(err, "meta.json file exists: %v", metaFile)
	}
	if !ok {
		return nil, ErrorSyncMetaNotFound
	}

	if m, seen := f.cached[id]; seen {
		return m, nil
	}

	// Best effort load from local dir.
	if f.cacheDir != "" {
		m, err := metadata.Read(cachedBlockDir)
		if err == nil {
			return m, nil
		}

		if !errors.Is(err, os.ErrNotExist) {
			level.Warn(f.logger).Log("msg", "best effort read of the local meta.json failed; removing cached block dir", "dir", cachedBlockDir, "err", err)
			if err := os.RemoveAll(cachedBlockDir); err != nil {
				level.Warn(f.logger).Log("msg", "best effort remove of cached dir failed; ignoring", "dir", cachedBlockDir, "err", err)
			}
		}
	}

	r, err := f.bkt.ReaderWithExpectedErrs(f.bkt.IsObjNotFoundErr).Get(ctx, metaFile)
	if f.bkt.IsObjNotFoundErr(err) {
		// Meta.json was deleted between bkt.Exists and here.
		return nil, errors.Wrapf(ErrorSyncMetaNotFound, "%v", err)
	}
	if err != nil {
		return nil, errors.Wrapf(err, "get meta file: %v", metaFile)
	}

	defer runutil.CloseWithLogOnErr(f.logger, r, "close bkt meta get")

	metaContent, err := ioutil.ReadAll(r)
	if err != nil {
		return nil, errors.Wrapf(err, "read meta file: %v", metaFile)
	}

	m := &metadata.Meta{}
	if err := json.Unmarshal(metaContent, m); err != nil {
		return nil, errors.Wrapf(ErrorSyncMetaCorrupted, "meta.json %v unmarshal: %v", metaFile, err)
	}

	if m.Version != metadata.MetaVersion1 {
		return nil, errors.Errorf("unexpected meta file: %s version: %d", metaFile, m.Version)
	}

	// Best effort cache in local dir.
	if f.cacheDir != "" {
		if err := os.MkdirAll(cachedBlockDir, os.ModePerm); err != nil {
			level.Warn(f.logger).Log("msg", "best effort mkdir of the meta.json block dir failed; ignoring", "dir", cachedBlockDir, "err", err)
		}

		if err := metadata.Write(f.logger, cachedBlockDir, m); err != nil {
			level.Warn(f.logger).Log("msg", "best effort save of the meta.json to local dir failed; ignoring", "dir", cachedBlockDir, "err", err)
		}
	}
	return m, nil
}

type response struct {
	metas   map[ulid.ULID]*metadata.Meta
	partial map[ulid.ULID]error
	// If metaErr > 0 it means incomplete view, so some metas, failed to be loaded.
	metaErrs tsdberrors.MultiError

	noMetas        float64
	corruptedMetas float64
}

func (f *BaseFetcher) fetchMetadata(ctx context.Context) (interface{}, error) {
	f.syncs.Inc()

	var (
		resp = response{
			metas:   make(map[ulid.ULID]*metadata.Meta),
			partial: make(map[ulid.ULID]error),
		}
		eg  errgroup.Group
		ch  = make(chan ulid.ULID, f.concurrency)
		mtx sync.Mutex
	)
	for i := 0; i < f.concurrency; i++ {
		eg.Go(func() error {
			for id := range ch {
				meta, err := f.loadMeta(ctx, id)
				if err == nil {
					mtx.Lock()
					resp.metas[id] = meta
					mtx.Unlock()
					continue
				}

				switch errors.Cause(err) {
				default:
					mtx.Lock()
					resp.metaErrs.Add(err)
					mtx.Unlock()
					continue
				case ErrorSyncMetaNotFound:
					mtx.Lock()
					resp.noMetas++
					mtx.Unlock()
				case ErrorSyncMetaCorrupted:
					mtx.Lock()
					resp.corruptedMetas++
					mtx.Unlock()
				}

				mtx.Lock()
				resp.partial[id] = err
				mtx.Unlock()
			}
			return nil
		})
	}

	// Workers scheduled, distribute blocks.
	eg.Go(func() error {
		defer close(ch)
		return f.bkt.Iter(ctx, "", func(name string) error {
			id, ok := IsBlockDir(name)
			if !ok {
				return nil
			}

			select {
			case <-ctx.Done():
				return ctx.Err()
			case ch <- id:
			}

			return nil
		})
	})

	if err := eg.Wait(); err != nil {
		return nil, errors.Wrap(err, "BaseFetcher: iter bucket")
	}

	if len(resp.metaErrs) > 0 {
		return resp, nil
	}

	// Only for complete view of blocks update the cache.
	cached := make(map[ulid.ULID]*metadata.Meta, len(resp.metas))
	for id, m := range resp.metas {
		cached[id] = m
	}
	f.cached = cached

	// Best effort cleanup of disk-cached metas.
	if f.cacheDir != "" {
		names, err := fileutil.ReadDir(f.cacheDir)
		if err != nil {
			level.Warn(f.logger).Log("msg", "best effort remove of not needed cached dirs failed; ignoring", "err", err)
		} else {
			for _, n := range names {
				id, ok := IsBlockDir(n)
				if !ok {
					continue
				}

				if _, ok := resp.metas[id]; ok {
					continue
				}

				cachedBlockDir := filepath.Join(f.cacheDir, id.String())

				// No such block loaded, remove the local dir.
				if err := os.RemoveAll(cachedBlockDir); err != nil {
					level.Warn(f.logger).Log("msg", "best effort remove of not needed cached dir failed; ignoring", "dir", cachedBlockDir, "err", err)
				}
			}
		}
	}
	return resp, nil
}

func (f *BaseFetcher) fetch(ctx context.Context, metrics *fetcherMetrics, filters []MetadataFilter, modifiers []MetadataModifier) (_ map[ulid.ULID]*metadata.Meta, _ map[ulid.ULID]error, err error) {
	start := time.Now()
	defer func() {
		metrics.syncDuration.Observe(time.Since(start).Seconds())
		if err != nil {
			metrics.syncFailures.Inc()
		}
	}()
	metrics.syncs.Inc()
	metrics.resetTx()

	// Run this in thread safe run group.
	// TODO(bwplotka): Consider custom singleflight with ttl.
	v, err := f.g.Do("", func() (i interface{}, err error) {
		// NOTE: First go routine context will go through.
		return f.fetchMetadata(ctx)
	})
	if err != nil {
		return nil, nil, err
	}
	resp := v.(response)

	// Copy as same response might be reused by different goroutines.
	metas := make(map[ulid.ULID]*metadata.Meta, len(resp.metas))
	for id, m := range resp.metas {
		metas[id] = m
	}

	metrics.synced.WithLabelValues(failedMeta).Set(float64(len(resp.metaErrs)))
	metrics.synced.WithLabelValues(noMeta).Set(resp.noMetas)
	metrics.synced.WithLabelValues(corruptedMeta).Set(resp.corruptedMetas)

	for _, filter := range filters {
		// NOTE: filter can update synced metric accordingly to the reason of the exclude.
		if err := filter.Filter(ctx, metas, metrics.synced); err != nil {
			return nil, nil, errors.Wrap(err, "filter metas")
		}
	}

	for _, m := range modifiers {
		// NOTE: modifier can update modified metric accordingly to the reason of the modification.
		if err := m.Modify(ctx, metas, metrics.modified); err != nil {
			return nil, nil, errors.Wrap(err, "modify metas")
		}
	}

	metrics.synced.WithLabelValues(loadedMeta).Set(float64(len(metas)))
	metrics.submit()

	if len(resp.metaErrs) > 0 {
		return metas, resp.partial, errors.Wrap(resp.metaErrs, "incomplete view")
	}

	level.Info(f.logger).Log("msg", "successfully synchronized block metadata", "duration", time.Since(start).String(), "cached", len(f.cached), "returned", len(metas), "partial", len(resp.partial))
	return metas, resp.partial, nil
}

type MetaFetcher struct {
	wrapped *BaseFetcher
	metrics *fetcherMetrics

	filters   []MetadataFilter
	modifiers []MetadataModifier

	listener func([]metadata.Meta, error)

	logger log.Logger
}

// Fetch returns all block metas as well as partial blocks (blocks without or with corrupted meta file) from the bucket.
// It's caller responsibility to not change the returned metadata files. Maps can be modified.
//
// Returned error indicates a failure in fetching metadata. Returned meta can be assumed as correct, with some blocks missing.
func (f *MetaFetcher) Fetch(ctx context.Context) (metas map[ulid.ULID]*metadata.Meta, partial map[ulid.ULID]error, err error) {
	metas, partial, err = f.wrapped.fetch(ctx, f.metrics, f.filters, f.modifiers)
	if f.listener != nil {
		blocks := make([]metadata.Meta, 0, len(metas))
		for _, meta := range metas {
			blocks = append(blocks, *meta)
		}
		f.listener(blocks, err)
	}
	return metas, partial, err
}

// UpdateOnChange allows to add listener that will be update on every change.
func (f *MetaFetcher) UpdateOnChange(listener func([]metadata.Meta, error)) {
	f.listener = listener
}

var _ MetadataFilter = &TimePartitionMetaFilter{}

// TimePartitionMetaFilter is a BaseFetcher filter that filters out blocks that are outside of specified time range.
// Not go-routine safe.
type TimePartitionMetaFilter struct {
	minTime, maxTime model.TimeOrDurationValue
}

// NewTimePartitionMetaFilter creates TimePartitionMetaFilter.
func NewTimePartitionMetaFilter(MinTime, MaxTime model.TimeOrDurationValue) *TimePartitionMetaFilter {
	return &TimePartitionMetaFilter{minTime: MinTime, maxTime: MaxTime}
}

// Filter filters out blocks that are outside of specified time range.
func (f *TimePartitionMetaFilter) Filter(_ context.Context, metas map[ulid.ULID]*metadata.Meta, synced *extprom.TxGaugeVec) error {
	for id, m := range metas {
		if m.MaxTime >= f.minTime.PrometheusTimestamp() && m.MinTime <= f.maxTime.PrometheusTimestamp() {
			continue
		}
		synced.WithLabelValues(timeExcludedMeta).Inc()
		delete(metas, id)
	}
	return nil
}

var _ MetadataFilter = &LabelShardedMetaFilter{}

// LabelShardedMetaFilter represents struct that allows sharding.
// Not go-routine safe.
type LabelShardedMetaFilter struct {
	relabelConfig []*relabel.Config
}

// NewLabelShardedMetaFilter creates LabelShardedMetaFilter.
func NewLabelShardedMetaFilter(relabelConfig []*relabel.Config) *LabelShardedMetaFilter {
	return &LabelShardedMetaFilter{relabelConfig: relabelConfig}
}

// Special label that will have an ULID of the meta.json being referenced to.
const blockIDLabel = "__block_id"

// Filter filters out blocks that have no labels after relabelling of each block external (Thanos) labels.
func (f *LabelShardedMetaFilter) Filter(_ context.Context, metas map[ulid.ULID]*metadata.Meta, synced *extprom.TxGaugeVec) error {
	var lbls labels.Labels
	for id, m := range metas {
		lbls = lbls[:0]
		lbls = append(lbls, labels.Label{Name: blockIDLabel, Value: id.String()})
		for k, v := range m.Thanos.Labels {
			lbls = append(lbls, labels.Label{Name: k, Value: v})
		}

		if processedLabels := relabel.Process(lbls, f.relabelConfig...); len(processedLabels) == 0 {
			synced.WithLabelValues(labelExcludedMeta).Inc()
			delete(metas, id)
		}
	}
	return nil
}

var _ MetadataFilter = &DeduplicateFilter{}

// DeduplicateFilter is a BaseFetcher filter that filters out older blocks that have exactly the same data.
// Not go-routine safe.
type DeduplicateFilter struct {
	duplicateIDs []ulid.ULID
	mu           sync.Mutex
}

// NewDeduplicateFilter creates DeduplicateFilter.
func NewDeduplicateFilter() *DeduplicateFilter {
	return &DeduplicateFilter{}
}

// Filter filters out duplicate blocks that can be formed
// from two or more overlapping blocks that fully submatches the source blocks of the older blocks.
<<<<<<< HEAD
func (f *DeduplicateFilter) Filter(_ context.Context, metas map[ulid.ULID]*metadata.Meta, synced *extprom.TxGaugeVec) error {
=======
func (f *DeduplicateFilter) Filter(_ context.Context, metas map[ulid.ULID]*metadata.Meta, synced *extprom.TxGaugeVec, _ bool) error {
	f.duplicateIDs = f.duplicateIDs[:0]

>>>>>>> 52e10c6e
	var wg sync.WaitGroup

	metasByResolution := make(map[int64][]*metadata.Meta)
	for _, meta := range metas {
		res := meta.Thanos.Downsample.Resolution
		metasByResolution[res] = append(metasByResolution[res], meta)
	}

	for res := range metasByResolution {
		wg.Add(1)
		go func(res int64) {
			defer wg.Done()
			f.filterForResolution(NewNode(&metadata.Meta{
				BlockMeta: tsdb.BlockMeta{
					ULID: ulid.MustNew(uint64(0), nil),
				},
			}), metasByResolution[res], metas, synced)
		}(res)
	}

	wg.Wait()

	return nil
}

func (f *DeduplicateFilter) filterForResolution(root *Node, metaSlice []*metadata.Meta, metas map[ulid.ULID]*metadata.Meta, synced *extprom.TxGaugeVec) {
	sort.Slice(metaSlice, func(i, j int) bool {
		ilen := len(metaSlice[i].Compaction.Sources)
		jlen := len(metaSlice[j].Compaction.Sources)

		if ilen == jlen {
			return metaSlice[i].ULID.Compare(metaSlice[j].ULID) < 0
		}

		return ilen-jlen > 0
	})

	for _, meta := range metaSlice {
		addNodeBySources(root, NewNode(meta))
	}

	duplicateULIDs := getNonRootIDs(root)
	for _, id := range duplicateULIDs {
		f.mu.Lock()
		if metas[id] != nil {
			f.duplicateIDs = append(f.duplicateIDs, id)
		}
		synced.WithLabelValues(duplicateMeta).Inc()
		delete(metas, id)
		f.mu.Unlock()
	}
}

// DuplicateIDs returns slice of block ids that are filtered out by DeduplicateFilter.
func (f *DeduplicateFilter) DuplicateIDs() []ulid.ULID {
	return f.duplicateIDs
}

func addNodeBySources(root *Node, add *Node) bool {
	var rootNode *Node
	for _, node := range root.Children {
		parentSources := node.Compaction.Sources
		childSources := add.Compaction.Sources

		// Block exists with same sources, add as child.
		if contains(parentSources, childSources) && contains(childSources, parentSources) {
			node.Children = append(node.Children, add)
			return true
		}

		// Block's sources are present in other block's sources, add as child.
		if contains(parentSources, childSources) {
			rootNode = node
			break
		}
	}

	// Block cannot be attached to any child nodes, add it as child of root.
	if rootNode == nil {
		root.Children = append(root.Children, add)
		return true
	}

	return addNodeBySources(rootNode, add)
}

func contains(s1 []ulid.ULID, s2 []ulid.ULID) bool {
	for _, a := range s2 {
		found := false
		for _, e := range s1 {
			if a.Compare(e) == 0 {
				found = true
				break
			}
		}
		if !found {
			return false
		}
	}
	return true
}

var _ MetadataModifier = &ReplicaLabelRemover{}

// ReplicaLabelRemover is a BaseFetcher modifier modifies external labels of existing blocks, it removes given replica labels from the metadata of blocks that have it.
type ReplicaLabelRemover struct {
	logger log.Logger

	replicaLabels []string
}

// NewReplicaLabelRemover creates a ReplicaLabelRemover.
func NewReplicaLabelRemover(logger log.Logger, replicaLabels []string) *ReplicaLabelRemover {
	return &ReplicaLabelRemover{logger: logger, replicaLabels: replicaLabels}
}

// Modify modifies external labels of existing blocks, it removes given replica labels from the metadata of blocks that have it.
func (r *ReplicaLabelRemover) Modify(_ context.Context, metas map[ulid.ULID]*metadata.Meta, modified *extprom.TxGaugeVec) error {
	for u, meta := range metas {
		l := meta.Thanos.Labels
		for _, replicaLabel := range r.replicaLabels {
			if _, exists := l[replicaLabel]; exists {
				level.Debug(r.logger).Log("msg", "replica label removed", "label", replicaLabel)
				delete(l, replicaLabel)
				modified.WithLabelValues(replicaRemovedMeta).Inc()
			}
		}
		metas[u].Thanos.Labels = l
	}
	return nil
}

// ConsistencyDelayMetaFilter is a BaseFetcher filter that filters out blocks that are created before a specified consistency delay.
// Not go-routine safe.
type ConsistencyDelayMetaFilter struct {
	logger           log.Logger
	consistencyDelay time.Duration
}

// NewConsistencyDelayMetaFilter creates ConsistencyDelayMetaFilter.
func NewConsistencyDelayMetaFilter(logger log.Logger, consistencyDelay time.Duration, reg prometheus.Registerer) *ConsistencyDelayMetaFilter {
	if logger == nil {
		logger = log.NewNopLogger()
	}
	_ = promauto.With(reg).NewGaugeFunc(prometheus.GaugeOpts{
		Name: "consistency_delay_seconds",
		Help: "Configured consistency delay in seconds.",
	}, func() float64 {
		return consistencyDelay.Seconds()
	})

	return &ConsistencyDelayMetaFilter{
		logger:           logger,
		consistencyDelay: consistencyDelay,
	}
}

// Filter filters out blocks that filters blocks that have are created before a specified consistency delay.
func (f *ConsistencyDelayMetaFilter) Filter(_ context.Context, metas map[ulid.ULID]*metadata.Meta, synced *extprom.TxGaugeVec) error {
	for id, meta := range metas {
		// TODO(khyatisoneji): Remove the checks about Thanos Source
		//  by implementing delete delay to fetch metas.
		// TODO(bwplotka): Check consistency delay based on file upload / modification time instead of ULID.
		if ulid.Now()-id.Time() < uint64(f.consistencyDelay/time.Millisecond) &&
			meta.Thanos.Source != metadata.BucketRepairSource &&
			meta.Thanos.Source != metadata.CompactorSource &&
			meta.Thanos.Source != metadata.CompactorRepairSource {

			level.Debug(f.logger).Log("msg", "block is too fresh for now", "block", id)
			synced.WithLabelValues(tooFreshMeta).Inc()
			delete(metas, id)
		}
	}

	return nil
}

// IgnoreDeletionMarkFilter is a filter that filters out the blocks that are marked for deletion after a given delay.
// The delay duration is to make sure that the replacement block can be fetched before we filter out the old block.
// Delay is not considered when computing DeletionMarkBlocks map.
// Not go-routine safe.
type IgnoreDeletionMarkFilter struct {
	logger          log.Logger
	delay           time.Duration
	bkt             objstore.InstrumentedBucketReader
	deletionMarkMap map[ulid.ULID]*metadata.DeletionMark
}

// NewIgnoreDeletionMarkFilter creates IgnoreDeletionMarkFilter.
func NewIgnoreDeletionMarkFilter(logger log.Logger, bkt objstore.InstrumentedBucketReader, delay time.Duration) *IgnoreDeletionMarkFilter {
	return &IgnoreDeletionMarkFilter{
		logger: logger,
		bkt:    bkt,
		delay:  delay,
	}
}

// DeletionMarkBlocks returns block ids that were marked for deletion.
func (f *IgnoreDeletionMarkFilter) DeletionMarkBlocks() map[ulid.ULID]*metadata.DeletionMark {
	return f.deletionMarkMap
}

// Filter filters out blocks that are marked for deletion after a given delay.
// It also returns the blocks that can be deleted since they were uploaded delay duration before current time.
func (f *IgnoreDeletionMarkFilter) Filter(ctx context.Context, metas map[ulid.ULID]*metadata.Meta, synced *extprom.TxGaugeVec) error {
	f.deletionMarkMap = make(map[ulid.ULID]*metadata.DeletionMark)

	for id := range metas {
		deletionMark, err := metadata.ReadDeletionMark(ctx, f.bkt, f.logger, id.String())
		if err == metadata.ErrorDeletionMarkNotFound {
			continue
		}
		if errors.Cause(err) == metadata.ErrorUnmarshalDeletionMark {
			level.Warn(f.logger).Log("msg", "found partial deletion-mark.json; if we will see it happening often for the same block, consider manually deleting deletion-mark.json from the object storage", "block", id, "err", err)
			continue
		}
		if err != nil {
			return err
		}
		f.deletionMarkMap[id] = deletionMark
		if time.Since(time.Unix(deletionMark.DeletionTime, 0)).Seconds() > f.delay.Seconds() {
			synced.WithLabelValues(markedForDeletionMeta).Inc()
			delete(metas, id)
		}
	}
	return nil
}<|MERGE_RESOLUTION|>--- conflicted
+++ resolved
@@ -558,13 +558,9 @@
 
 // Filter filters out duplicate blocks that can be formed
 // from two or more overlapping blocks that fully submatches the source blocks of the older blocks.
-<<<<<<< HEAD
 func (f *DeduplicateFilter) Filter(_ context.Context, metas map[ulid.ULID]*metadata.Meta, synced *extprom.TxGaugeVec) error {
-=======
-func (f *DeduplicateFilter) Filter(_ context.Context, metas map[ulid.ULID]*metadata.Meta, synced *extprom.TxGaugeVec, _ bool) error {
 	f.duplicateIDs = f.duplicateIDs[:0]
 
->>>>>>> 52e10c6e
 	var wg sync.WaitGroup
 
 	metasByResolution := make(map[int64][]*metadata.Meta)
