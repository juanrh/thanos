// Copyright (c) The Thanos Authors.
// Licensed under the Apache License 2.0.

package rulespb

import (
	"encoding/json"
	"math/big"
	"sort"
	"strconv"
	"strings"
	"time"

	"github.com/pkg/errors"
	"github.com/prometheus/prometheus/pkg/labels"
	"github.com/thanos-io/thanos/pkg/store/storepb"
)

const (
	RuleRecordingType = "recording"
	RuleAlertingType  = "alerting"
)

func NewRuleGroupRulesResponse(rg *RuleGroup) *RulesResponse {
	return &RulesResponse{
		Result: &RulesResponse_Group{
			Group: rg,
		},
	}
}

func NewWarningRulesResponse(warning error) *RulesResponse {
	return &RulesResponse{
		Result: &RulesResponse_Warning{
			Warning: warning.Error(),
		},
	}
}

func NewRecordingRule(r *RecordingRule) *Rule {
	return &Rule{
		Result: &Rule_Recording{Recording: r},
	}
}

// Compare compares equal recording rules r1 and r2 and returns:
//
//   < 0 if r1 < r2  if rule r1 is lexically before rule r2
//     0 if r1 == r2
//   > 0 if r1 > r2  if rule r1 is lexically after rule r2
//
// More formally, the ordering is determined in the following order:
//
// 1. recording rule last evaluation (earlier evaluation comes first)
//
// Note: This method assumes r1 and r2 are logically equal as per Rule#Compare.
func (r1 *RecordingRule) Compare(r2 *RecordingRule) int {
	if r1.LastEvaluation.Before(r2.LastEvaluation) {
		return 1
	}

	if r1.LastEvaluation.After(r2.LastEvaluation) {
		return -1
	}

	return 0
}

func NewAlertingRule(a *Alert) *Rule {
	return &Rule{
		Result: &Rule_Alert{Alert: a},
	}
}

func (r *Rule) GetLabels() []storepb.Label {
	switch {
	case r.GetRecording() != nil:
		return r.GetRecording().Labels.Labels
	case r.GetAlert() != nil:
		return r.GetAlert().Labels.Labels
	default:
		return nil
	}
}

func (r *Rule) SetLabels(ls []storepb.Label) {
	var result PromLabels

	if len(ls) > 0 {
		result = PromLabels{Labels: ls}
	}

	switch {
	case r.GetRecording() != nil:
		r.GetRecording().Labels = result
	case r.GetAlert() != nil:
		r.GetAlert().Labels = result
	}
}

func (r *Rule) GetName() string {
	switch {
	case r.GetRecording() != nil:
		return r.GetRecording().Name
	case r.GetAlert() != nil:
		return r.GetAlert().Name
	default:
		return ""
	}
}

func (r *Rule) GetQuery() string {
	switch {
	case r.GetRecording() != nil:
		return r.GetRecording().Query
	case r.GetAlert() != nil:
		return r.GetAlert().Query
	default:
		return ""
	}
}

func (r *Rule) GetLastEvaluation() time.Time {
	switch {
	case r.GetRecording() != nil:
		return r.GetRecording().LastEvaluation
	case r.GetAlert() != nil:
		return r.GetAlert().LastEvaluation
	default:
		return time.Time{}
	}
}

// Compare compares recording and alerting rules r1 and r2 and returns:
//
//   < 0 if r1 < r2  if rule r1 is not equal and lexically before rule r2
//     0 if r1 == r2 if rule r1 is logically equal to r2 (r1 and r2 are the "same" rules)
//   > 0 if r1 > r2  if rule r1 is not equal and lexically after rule r2
//
// More formally, ordering and equality is determined in the following order:
//
// 1. rule type (alerting rules come before recording rules)
// 2. rule name
// 3. rule labels
// 4. rule query
// 5. for alerting rules: duration
//
// Note: this can still leave ordering undetermined for equal rules (x == y).
// For determining ordering of equal rules, use Alert#Compare or RecordingRule#Compare.
func (r1 *Rule) Compare(r2 *Rule) int {
	if r1.GetAlert() != nil && r2.GetRecording() != nil {
		return -1
	}

	if r1.GetRecording() != nil && r2.GetAlert() != nil {
		return 1
	}

	if d := strings.Compare(r1.GetName(), r2.GetName()); d != 0 {
		return d
	}

	if d := storepb.CompareLabels(r1.GetLabels(), r2.GetLabels()); d != 0 {
		return d
	}

	if d := strings.Compare(r1.GetQuery(), r2.GetQuery()); d != 0 {
		return d
	}

	if r1.GetAlert() != nil && r2.GetAlert() != nil {
		if d := big.NewFloat(r1.GetAlert().DurationSeconds).Cmp(big.NewFloat(r2.GetAlert().DurationSeconds)); d != 0 {
			return d
		}
	}

	return 0
}

func (r *RuleGroups) MarshalJSON() ([]byte, error) {
	if r.Groups == nil {
		// Ensure that empty slices are marshaled as '[]' and not 'null'.
		return []byte(`{"groups":[]}`), nil
	}
	type plain RuleGroups
	return json.Marshal((*plain)(r))
}

<<<<<<< HEAD
=======
// Compare compares rule group x and y and returns:
//
//   < 0 if x < y   if rule group r1 is not equal and lexically before rule group r2
//     0 if x == y  if rule group r1 is logically equal to r2 (r1 and r2 are the "same" rule groups)
//   > 0 if x > y   if rule group r1 is not equal and lexically after rule group r2
func (r1 *RuleGroup) Compare(r2 *RuleGroup) int {
	return strings.Compare(r1.Key(), r2.Key())
}

// Key returns the group key similar resembling Prometheus logic.
// See https://github.com/prometheus/prometheus/blob/869f1bc587e667b79721852d5badd9f70a39fc3f/rules/manager.go#L1062-L1065
func (r *RuleGroup) Key() string {
	if r == nil {
		return ""
	}

	return r.File + ";" + r.Name
}

>>>>>>> 2d6caa26
func (m *Rule) UnmarshalJSON(entry []byte) error {
	decider := struct {
		Type string `json:"type"`
	}{}
	if err := json.Unmarshal(entry, &decider); err != nil {
		return errors.Wrapf(err, "rule: type field unmarshal: %v", string(entry))
	}

	switch strings.ToLower(decider.Type) {
	case "recording":
		r := &RecordingRule{}
		if err := json.Unmarshal(entry, r); err != nil {
			return errors.Wrapf(err, "rule: recording rule unmarshal: %v", string(entry))
		}

		m.Result = &Rule_Recording{Recording: r}
	case "alerting":
		r := &Alert{}
		if err := json.Unmarshal(entry, r); err != nil {
			return errors.Wrapf(err, "rule: alerting rule unmarshal: %v", string(entry))
		}

		m.Result = &Rule_Alert{Alert: r}
	case "":
		return errors.Errorf("rule: no type field provided: %v", string(entry))
	default:
		return errors.Errorf("rule: unknown type field provided %s; %v", decider.Type, string(entry))
	}
	return nil
}

func (m *Rule) MarshalJSON() ([]byte, error) {
	if r := m.GetRecording(); r != nil {
		return json.Marshal(struct {
			*RecordingRule
			Type string `json:"type"`
		}{
			RecordingRule: r,
			Type:          RuleRecordingType,
		})
	}
	a := m.GetAlert()
	if a.Alerts == nil {
		// Ensure that empty slices are marshaled as '[]' and not 'null'.
		a.Alerts = make([]*AlertInstance, 0)
	}
	return json.Marshal(struct {
		*Alert
		Type string `json:"type"`
	}{
		Alert: a,
		Type:  RuleAlertingType,
	})
}

func (r *RuleGroup) MarshalJSON() ([]byte, error) {
	if r.Rules == nil {
		// Ensure that empty slices are marshaled as '[]' and not 'null'.
		r.Rules = make([]*Rule, 0)
	}
	type plain RuleGroup
	return json.Marshal((*plain)(r))
}

func (x *AlertState) UnmarshalJSON(entry []byte) error {
	fieldStr, err := strconv.Unquote(string(entry))
	if err != nil {
		return errors.Wrapf(err, "alertState: unquote %v", string(entry))
	}

	if len(fieldStr) == 0 {
		return errors.New("empty alertState")
	}

	state, ok := AlertState_value[strings.ToUpper(fieldStr)]
	if !ok {
		return errors.Errorf("unknown alertState: %v", string(entry))
	}
	*x = AlertState(state)
	return nil
}

func (x *AlertState) MarshalJSON() ([]byte, error) {
	return []byte(strconv.Quote(strings.ToLower(x.String()))), nil
}

// Compare compares alert state x and y and returns:
//
//   < 0 if x < y  (alert state x is more critical than alert state y)
//     0 if x == y
//   > 0 if x > y  (alert state x is less critical than alert state y)
//
// For sorting this makes sure that more "critical" alert states come first.
func (x AlertState) Compare(y AlertState) int {
	return int(y) - int(x)
}

// Compare compares two equal alerting rules a1 and a2 and returns:
//
//   < 0 if a1 < a2  if rule a1 is lexically before rule a2
//     0 if a1 == a2
//   > 0 if a1 > a2  if rule a1 is lexically after rule a2
//
// More formally, the ordering is determined in the following order:
//
// 1. alert state
// 2. alert last evaluation (earlier evaluation comes first)
//
// Note: This method assumes a1 and a2 are logically equal as per Rule#Compare.
func (a1 *Alert) Compare(a2 *Alert) int {
	if d := a1.State.Compare(a2.State); d != 0 {
		return d
	}

	if a1.LastEvaluation.Before(a2.LastEvaluation) {
		return 1
	}

	if a1.LastEvaluation.After(a2.LastEvaluation) {
		return -1
	}

	return 0
}

func (m *PromLabels) UnmarshalJSON(entry []byte) error {
	lbls := labels.Labels{}
	if err := lbls.UnmarshalJSON(entry); err != nil {
		return errors.Wrapf(err, "labels: labels field unmarshal: %v", string(entry))
	}
	m.Labels = storepb.PromLabelsToLabels(lbls)
	sort.Slice(m.Labels, func(i, j int) bool {
		return m.Labels[i].Name < m.Labels[j].Name
	})
	return nil
}

func (m *PromLabels) MarshalJSON() ([]byte, error) {
	return storepb.LabelsToPromLabels(m.Labels).MarshalJSON()
}<|MERGE_RESOLUTION|>--- conflicted
+++ resolved
@@ -186,8 +186,6 @@
 	return json.Marshal((*plain)(r))
 }
 
-<<<<<<< HEAD
-=======
 // Compare compares rule group x and y and returns:
 //
 //   < 0 if x < y   if rule group r1 is not equal and lexically before rule group r2
@@ -207,7 +205,6 @@
 	return r.File + ";" + r.Name
 }
 
->>>>>>> 2d6caa26
 func (m *Rule) UnmarshalJSON(entry []byte) error {
 	decider := struct {
 		Type string `json:"type"`
