--- conflicted
+++ resolved
@@ -84,16 +84,8 @@
 			Data:   lbls,
 		}, nil
 	case *ThanosSeriesResponse:
-<<<<<<< HEAD
-		if len(responses) == 1 {
-			return responses[0], nil
-		}
-
 		seriesData := make(labelpb.ZLabelSets, 0)
-=======
-		seriesData := make(labelpb.ZLabelSets, 0)
-
->>>>>>> ba6c5c47
+
 		uniqueSeries := make(map[string]struct{})
 		for _, res := range responses {
 			for _, series := range res.(*ThanosSeriesResponse).Data {
@@ -151,12 +143,7 @@
 			params[queryv1.StoreMatcherParam] = matchersToStringSlice(thanosReq.StoreMatchers)
 		}
 
-<<<<<<< HEAD
-		// If label is not empty, then it is a label values query.
-		if thanosReq.Label != "" {
-=======
 		if strings.Contains(thanosReq.Path, "/api/v1/label/") {
->>>>>>> ba6c5c47
 			u := &url.URL{
 				Path:     thanosReq.Path,
 				RawQuery: params.Encode(),
