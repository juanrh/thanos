PREFIX            ?= $(shell pwd)
FILES_TO_FMT      ?= $(shell find . -path ./vendor -prune -o -name '*.go' -print)

DOCKER_IMAGE_REPO ?= quay.io/thanos/thanos
DOCKER_IMAGE_TAG  ?= $(subst /,-,$(shell git rev-parse --abbrev-ref HEAD))-$(shell date +%Y-%m-%d)-$(shell git rev-parse --short HEAD)
DOCKER_CI_TAG     ?= test

TMP_GOPATH        ?= /tmp/thanos-go
GOBIN             ?= $(firstword $(subst :, ,${GOPATH}))/bin
GO111MODULE       ?= on
export GO111MODULE
GOPROXY           ?= https://proxy.golang.org
export GOPROXY

# Tools.
EMBEDMD           ?= $(GOBIN)/embedmd-$(EMBEDMD_VERSION)
# v2.0.0
EMBEDMD_VERSION   ?= 97c13d6e41602fc6e397eb51c45f38069371a969
LICHE             ?= $(GOBIN)/liche-$(LICHE_VERSION)
LICHE_VERSION     ?= 2a2e6e56f6c615c17b2e116669c4cdb31b5453f3
GOIMPORTS         ?= $(GOBIN)/goimports-$(GOIMPORTS_VERSION)
GOIMPORTS_VERSION ?= 9d4d845e86f14303813298ede731a971dd65b593
PROMU             ?= $(GOBIN)/promu-$(PROMU_VERSION)
PROMU_VERSION     ?= 9583e5a6448f97c6294dca72dd1d173e28f8d4a4
PROTOC            ?= $(GOBIN)/protoc-$(PROTOC_VERSION)
PROTOC_VERSION    ?= 3.4.0
# v0.55.3 This needs to match with version in netlify.toml
HUGO_VERSION      ?= 993b84333cd75faa224d02618f312a0e96b53372
HUGO              ?= $(GOBIN)/hugo-$(HUGO_VERSION)
# v3.1.1
GOBINDATA_VERSION ?= a9c83481b38ebb1c4eb8f0168fd4b10ca1d3c523
GOBINDATA         ?= $(GOBIN)/go-bindata-$(GOBINDATA_VERSION)
GIT               ?= $(shell which git)

GOLANGCILINT_VERSION ?= d2b1eea2c6171a1a1141a448a745335ce2e928a1
GOLANGCILINT         ?= $(GOBIN)/golangci-lint-$(GOLANGCILINT_VERSION)
MISSPELL_VERSION     ?= c0b55c8239520f6b5aa15a0207ca8b28027ba49e
MISSPELL             ?= $(GOBIN)/misspell-$(MISSPELL_VERSION)

WEB_DIR           ?= website
WEBSITE_BASE_URL  ?= https://thanos.io
PUBLIC_DIR        ?= $(WEB_DIR)/public
ME                ?= $(shell whoami)

# E2e test deps.
# Referenced by github.com/thanos-io/thanos/blob/master/docs/getting_started.md#prometheus

# Limited prom version, because testing was not possible. This should fix it: https://github.com/thanos-io/thanos/issues/758
PROM_VERSIONS           ?= v2.4.3 v2.5.0 v2.8.1 v2.9.2 v2.13.0
PROMS ?= $(GOBIN)/prometheus-v2.4.3 $(GOBIN)/prometheus-v2.5.0 $(GOBIN)/prometheus-v2.8.1 $(GOBIN)/prometheus-v2.9.2 $(GOBIN)/prometheus-v2.13.0

ALERTMANAGER_VERSION    ?= v0.15.2
ALERTMANAGER            ?= $(GOBIN)/alertmanager-$(ALERTMANAGER_VERSION)

MINIO_SERVER_VERSION    ?= RELEASE.2018-10-06T00-15-16Z
MINIO_SERVER            ?=$(GOBIN)/minio-$(MINIO_SERVER_VERSION)

# fetch_go_bin_version downloads (go gets) the binary from specific version and installs it in $(GOBIN)/<bin>-<version>
# arguments:
# $(1): Install path. (e.g github.com/campoy/embedmd)
# $(2): Tag or revision for checkout.
# TODO(bwplotka): Move to just using modules, however make sure to not use or edit Thanos go.mod file!
define fetch_go_bin_version
	@mkdir -p $(GOBIN)
	@mkdir -p $(TMP_GOPATH)

	@echo ">> fetching $(1)@$(2) revision/version"
	@if [ ! -d '$(TMP_GOPATH)/src/$(1)' ]; then \
    GOPATH='$(TMP_GOPATH)' GO111MODULE='off' go get -d -u '$(1)/...'; \
  else \
    CDPATH='' cd -- '$(TMP_GOPATH)/src/$(1)' && git fetch; \
  fi
	@CDPATH='' cd -- '$(TMP_GOPATH)/src/$(1)' && git checkout -f -q '$(2)'
	@echo ">> installing $(1)@$(2)"
	@GOBIN='$(TMP_GOPATH)/bin' GOPATH='$(TMP_GOPATH)' GO111MODULE='off' go install '$(1)'
	@mv -- '$(TMP_GOPATH)/bin/$(shell basename $(1))' '$(GOBIN)/$(shell basename $(1))-$(2)'
	@echo ">> produced $(GOBIN)/$(shell basename $(1))-$(2)"

endef

define require_clean_work_tree
	@git update-index -q --ignore-submodules --refresh

    @if ! git diff-files --quiet --ignore-submodules --; then \
        echo >&2 "cannot $1: you have unstaged changes."; \
        git diff-files --name-status -r --ignore-submodules -- >&2; \
        echo >&2 "Please commit or stash them."; \
        exit 1; \
    fi

    @if ! git diff-index --cached --quiet HEAD --ignore-submodules --; then \
        echo >&2 "cannot $1: your index contains uncommitted changes."; \
        git diff-index --cached --name-status -r --ignore-submodules HEAD -- >&2; \
        echo >&2 "Please commit or stash them."; \
        exit 1; \
    fi

endef

.PHONY: all
all: format build

# assets repacks all statis assets into go file for easier deploy.
.PHONY: assets
assets: $(GOBINDATA)
	@echo ">> deleting asset file"
	@rm pkg/ui/bindata.go || true
	@echo ">> writing assets"
	@$(GOBINDATA) $(bindata_flags) -pkg ui -o pkg/ui/bindata.go -ignore '(.*\.map|bootstrap\.js|bootstrap-theme\.css|bootstrap\.css)'  pkg/ui/templates/... pkg/ui/static/...
	@go fmt ./pkg/ui


# build builds Thanos binary using `promu`.
.PHONY: build
<<<<<<< HEAD
build: check-git $(PROMU)
=======
build: check-git deps $(PROMU)
>>>>>>> 10c1c381
	@echo ">> building binaries $(GOBIN)"
	@$(PROMU) build --prefix $(PREFIX)

# crossbuild builds all binaries for all platforms.
.PHONY: crossbuild
crossbuild: $(PROMU)
	@echo ">> crossbuilding all binaries"
	$(PROMU) crossbuild -v

# deps ensures fresh go.mod and go.sum.
.PHONY: deps
deps:
	@go mod tidy
	@go mod verify

# docker builds docker with no tag.
.PHONY: docker
docker: build
	@echo ">> building docker image 'thanos'"
	@docker build -t "thanos" .

#docker-multi-stage builds docker image using multi-stage.
.PHONY: docker-multi-stage
docker-multi-stage:
	@echo ">> building docker image 'thanos' with Dockerfile.multi-stage"
	@docker build -f Dockerfile.multi-stage -t "thanos" .

# docker-push pushes docker image build under `thanos` to "$(DOCKER_IMAGE_REPO):$(DOCKER_IMAGE_TAG)"
.PHONY: docker-push
docker-push:
	@echo ">> pushing image"
	@docker tag "thanos" "$(DOCKER_IMAGE_REPO):$(DOCKER_IMAGE_TAG)"
	@docker push "$(DOCKER_IMAGE_REPO):$(DOCKER_IMAGE_TAG)"

# docs regenerates flags in docs for all thanos commands.
.PHONY: docs
docs: $(EMBEDMD) build
	@EMBEDMD_BIN="$(EMBEDMD)" scripts/genflagdocs.sh

# check-docs checks if documentation have discrepancy with flags and if the links are valid.
.PHONY: check-docs
check-docs: $(EMBEDMD) $(LICHE) build
	@EMBEDMD_BIN="$(EMBEDMD)" scripts/genflagdocs.sh check
	@$(LICHE) --recursive docs --exclude "cloud.tencent.com" --document-root .
	@$(LICHE) --exclude "cloud.tencent.com|goreportcard.com" --document-root . *.md

# checks Go code comments if they have trailing period (excludes protobuffers and vendor files).
# Comments with more than 3 spaces at beginning are omitted from the check, example: '//    - foo'.
.PHONY: check-comments
check-comments:
	@printf ">> checking Go comments trailing periods\n\n\n"
	@./scripts/build-check-comments.sh

# format formats the code (including imports format).
.PHONY: format
format: $(GOIMPORTS) check-comments
	@echo ">> formatting code"
	@$(GOIMPORTS) -w $(FILES_TO_FMT)

# proto generates golang files from Thanos proto files.
.PHONY: proto
proto: check-git  $(GOIMPORTS) $(PROTOC)
	@GOIMPORTS_BIN="$(GOIMPORTS)" PROTOC_BIN="$(PROTOC)" scripts/genproto.sh

.PHONY: promu
promu: $(PROMU)

.PHONY: tarballs-release
tarballs-release: $(PROMU)
	@echo ">> Publishing tarballs"
	$(PROMU) crossbuild -v tarballs
	$(PROMU) checksum -v .tarballs
	$(PROMU) release -v .tarballs

# test runs all Thanos golang tests against each supported version of Prometheus.
.PHONY: test
test: export GOCACHE= $(TMP_GOPATH)/gocache
test: export THANOS_TEST_MINIO_PATH= $(MINIO_SERVER)
test: export THANOS_TEST_PROMETHEUS_VERSIONS= $(PROM_VERSIONS)
test: export THANOS_TEST_ALERTMANAGER_PATH= $(ALERTMANAGER)
test: check-git install-deps
	@echo ">> install thanos GOOPTS=${GOOPTS}"
	# Thanos binary is required by e2e tests.
	@go install github.com/thanos-io/thanos/cmd/thanos
	# Be careful on GOCACHE. Those tests are sometimes using built Thanos/Prometheus binaries directly. Don't cache those.
	@rm -rf ${GOCACHE}
	@echo ">> running all tests. Do export THANOS_SKIP_GCS_TESTS='true' or/and THANOS_SKIP_S3_AWS_TESTS='true' or/and THANOS_SKIP_AZURE_TESTS='true' and/or THANOS_SKIP_SWIFT_TESTS='true' and/or THANOS_SKIP_TENCENT_COS_TESTS='true' if you want to skip e2e tests against real store buckets"
	@go test $(shell go list ./... | grep -v /vendor/);

.PHONY: test-only-gcs
test-only-gcs: export THANOS_SKIP_S3_AWS_TESTS = true
test-only-gcs: export THANOS_SKIP_AZURE_TESTS = true
test-only-gcs: export THANOS_SKIP_SWIFT_TESTS = true
test-only-gcs: export THANOS_SKIP_TENCENT_COS_TESTS = true
test-only-gcs:
	@echo ">> Skipping S3 tests"
	@echo ">> Skipping AZURE tests"
	@echo ">> Skipping SWIFT tests"
	@echo ">> Skipping TENCENT tests"
	$(MAKE) test

.PHONY: test-local
test-local: export THANOS_SKIP_GCS_TESTS = true
test-local:
	@echo ">> Skipping GCE tests"
	$(MAKE) test-only-gcs

# install-deps installs dependencies for e2e tetss.
# It installs supported versions of Prometheus and alertmanager to test against in e2e.
.PHONY: install-deps
install-deps: $(ALERTMANAGER) $(MINIO_SERVER) $(PROMS)
	@echo ">>GOBIN=$(GOBIN)"

.PHONY: docker-ci
# To be run by Thanos maintainer.
docker-ci: install-deps
	# Copy all to tmp local dir as this is required by docker.
	@rm -rf ./tmp/bin
	@mkdir -p ./tmp/bin
	@cp -r $(GOBIN)/* ./tmp/bin
	@docker build -t thanos-ci -f Dockerfile.thanos-ci .
	@echo ">> pushing thanos-ci image"
	@docker tag "thanos-ci" "quay.io/thanos/thanos-ci:$(DOCKER_CI_TAG)"
	@docker push "quay.io/thanos/thanos-ci:$(DOCKER_CI_TAG)"

# tooling deps. TODO(bwplotka): Pin them all to certain version!
.PHONY: check-git
check-git:
ifneq ($(GIT),)
	@test -x $(GIT) || (echo >&2 "No git executable binary found at $(GIT)."; exit 1)
else
	@echo >&2 "No git binary found."; exit 1
endif

.PHONY: web-pre-process
web-pre-process:
	@echo ">> running documentation website pre processing"
	@bash scripts/websitepreprocess.sh

.PHONY: web
web: web-pre-process $(HUGO)
	@echo ">> building documentation website"
	# TODO(bwplotka): Make it --gc
	@cd $(WEB_DIR) && HUGO_ENV=production $(HUGO) --config hugo.yaml --minify -v -b $(WEBSITE_BASE_URL)

.PHONY: lint
# PROTIP:
# Add
#      --cpu-profile-path string   Path to CPU profile output file
#      --mem-profile-path string   Path to memory profile output file
#
# to debug big allocations during linting.
lint: check-git $(GOLANGCILINT) $(MISSPELL)
	@echo ">> linting all of the Go files GOGC=${GOGC}"
	@$(GOLANGCILINT) run --enable goimports --enable goconst --skip-dirs vendor
	@echo ">> detecting misspells"
	@find . -type f | grep -v vendor/ | grep -vE '\./\..*' | xargs $(MISSPELL) -error

.PHONY: web-serve
web-serve: web-pre-process $(HUGO)
	@echo ">> serving documentation website"
	@cd $(WEB_DIR) && $(HUGO) --config hugo.yaml -v server

# non-phony targets
$(EMBEDMD):
	$(call fetch_go_bin_version,github.com/campoy/embedmd,$(EMBEDMD_VERSION))

$(GOIMPORTS):
	$(call fetch_go_bin_version,golang.org/x/tools/cmd/goimports,$(GOIMPORTS_VERSION))

$(LICHE):
	$(call fetch_go_bin_version,github.com/raviqqe/liche,$(LICHE_VERSION))

$(PROMU):
	$(call fetch_go_bin_version,github.com/prometheus/promu,$(PROMU_VERSION))

$(HUGO):
	@go get github.com/gohugoio/hugo@$(HUGO_VERSION)
	@mv $(GOBIN)/hugo $(HUGO)
	@go mod tidy

$(GOBINDATA):
	$(call fetch_go_bin_version,github.com/go-bindata/go-bindata/go-bindata,$(GOBINDATA_VERSION))

$(GOLANGCILINT):
	$(call fetch_go_bin_version,github.com/golangci/golangci-lint/cmd/golangci-lint,$(GOLANGCILINT_VERSION))

$(MISSPELL):
	$(call fetch_go_bin_version,github.com/client9/misspell/cmd/misspell,$(MISSPELL_VERSION))

$(ALERTMANAGER):
	$(call fetch_go_bin_version,github.com/prometheus/alertmanager/cmd/alertmanager,$(ALERTMANAGER_VERSION))

$(MINIO_SERVER):
	$(call fetch_go_bin_version,github.com/minio/minio,$(MINIO_SERVER_VERSION))

$(PROMS):
	$(foreach ver,$(PROM_VERSIONS),$(call fetch_go_bin_version,github.com/prometheus/prometheus/cmd/prometheus,$(ver)))

$(PROTOC):
	@mkdir -p $(TMP_GOPATH)
	@echo ">> fetching protoc@${PROTOC_VERSION}"
	@PROTOC_VERSION="$(PROTOC_VERSION)" TMP_GOPATH="$(TMP_GOPATH)" scripts/installprotoc.sh
	@echo ">> installing protoc@${PROTOC_VERSION}"
	@mv -- "$(TMP_GOPATH)/bin/protoc" "$(GOBIN)/protoc-$(PROTOC_VERSION)"
	@echo ">> produced $(GOBIN)/protoc-$(PROTOC_VERSION)"<|MERGE_RESOLUTION|>--- conflicted
+++ resolved
@@ -112,11 +112,7 @@
 
 # build builds Thanos binary using `promu`.
 .PHONY: build
-<<<<<<< HEAD
-build: check-git $(PROMU)
-=======
 build: check-git deps $(PROMU)
->>>>>>> 10c1c381
 	@echo ">> building binaries $(GOBIN)"
 	@$(PROMU) build --prefix $(PREFIX)
 
