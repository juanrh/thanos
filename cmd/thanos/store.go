// Copyright (c) The Thanos Authors.
// Licensed under the Apache License 2.0.

package main

import (
	"context"
	"fmt"
	"time"

	"github.com/go-kit/kit/log"
	"github.com/go-kit/kit/log/level"
	"github.com/oklog/run"
	"github.com/opentracing/opentracing-go"
	"github.com/pkg/errors"
	"github.com/prometheus/client_golang/prometheus"
	"github.com/prometheus/common/route"
<<<<<<< HEAD
=======

>>>>>>> dc6a1666
	blocksAPI "github.com/thanos-io/thanos/pkg/api/blocks"
	"github.com/thanos-io/thanos/pkg/block"
	"github.com/thanos-io/thanos/pkg/block/metadata"
	"github.com/thanos-io/thanos/pkg/component"
	"github.com/thanos-io/thanos/pkg/extflag"
	"github.com/thanos-io/thanos/pkg/extkingpin"
	"github.com/thanos-io/thanos/pkg/extprom"
	extpromhttp "github.com/thanos-io/thanos/pkg/extprom/http"
	"github.com/thanos-io/thanos/pkg/gate"
	"github.com/thanos-io/thanos/pkg/logging"
	"github.com/thanos-io/thanos/pkg/model"
	"github.com/thanos-io/thanos/pkg/objstore/client"
	"github.com/thanos-io/thanos/pkg/prober"
	"github.com/thanos-io/thanos/pkg/runutil"
	grpcserver "github.com/thanos-io/thanos/pkg/server/grpc"
	httpserver "github.com/thanos-io/thanos/pkg/server/http"
	"github.com/thanos-io/thanos/pkg/store"
	storecache "github.com/thanos-io/thanos/pkg/store/cache"
	"github.com/thanos-io/thanos/pkg/tls"
	"github.com/thanos-io/thanos/pkg/ui"
)

const fetcherConcurrency = 32

// registerStore registers a store command.
func registerStore(app *extkingpin.App) {
	cmd := app.Command(component.Store.String(), "store node giving access to blocks in a bucket provider. Now supported GCS, S3, Azure, Swift and Tencent COS.")

	httpBindAddr, httpGracePeriod := regHTTPFlags(cmd)
	grpcBindAddr, grpcGracePeriod, grpcCert, grpcKey, grpcClientCA := regGRPCFlags(cmd)

	dataDir := cmd.Flag("data-dir", "Local data directory used for caching purposes (index-header, in-mem cache items and meta.jsons). If removed, no data will be lost, just store will have to rebuild the cache. NOTE: Putting raw blocks here will not cause the store to read them. For such use cases use Prometheus + sidecar.").
		Default("./data").String()

	indexCacheSize := cmd.Flag("index-cache-size", "Maximum size of items held in the in-memory index cache. Ignored if --index-cache.config or --index-cache.config-file option is specified.").
		Default("250MB").Bytes()

	indexCacheConfig := extflag.RegisterPathOrContent(cmd, "index-cache.config",
		"YAML file that contains index cache configuration. See format details: https://thanos.io/tip/components/store.md/#index-cache",
		false)

	cachingBucketConfig := extflag.RegisterPathOrContent(extflag.HiddenCmdClause(cmd), "store.caching-bucket.config",
		"YAML that contains configuration for caching bucket. Experimental feature, with high risk of changes. See format details: https://thanos.io/tip/components/store.md/#caching-bucket",
		false)

	chunkPoolSize := cmd.Flag("chunk-pool-size", "Maximum size of concurrently allocatable bytes reserved strictly to reuse for chunks in memory.").
		Default("2GB").Bytes()

	maxSampleCount := cmd.Flag("store.grpc.series-sample-limit",
		"Maximum amount of samples returned via a single Series call. The Series call fails if this limit is exceeded. 0 means no limit. NOTE: For efficiency the limit is internally implemented as 'chunks limit' considering each chunk contains 120 samples (it's the max number of samples each chunk can contain), so the actual number of samples might be lower, even though the maximum could be hit.").
		Default("0").Uint()

	maxConcurrent := cmd.Flag("store.grpc.series-max-concurrency", "Maximum number of concurrent Series calls.").Default("20").Int()

	objStoreConfig := regCommonObjStoreFlags(cmd, "", true)

	syncInterval := cmd.Flag("sync-block-duration", "Repeat interval for syncing the blocks between local and remote view.").
		Default("3m").Duration()

	blockSyncConcurrency := cmd.Flag("block-sync-concurrency", "Number of goroutines to use when constructing index-cache.json blocks from object storage.").
		Default("20").Int()

	minTime := model.TimeOrDuration(cmd.Flag("min-time", "Start of time range limit to serve. Thanos Store will serve only metrics, which happened later than this value. Option can be a constant time in RFC3339 format or time duration relative to current time, such as -1d or 2h45m. Valid duration units are ms, s, m, h, d, w, y.").
		Default("0000-01-01T00:00:00Z"))

	maxTime := model.TimeOrDuration(cmd.Flag("max-time", "End of time range limit to serve. Thanos Store will serve only blocks, which happened eariler than this value. Option can be a constant time in RFC3339 format or time duration relative to current time, such as -1d or 2h45m. Valid duration units are ms, s, m, h, d, w, y.").
		Default("9999-12-31T23:59:59Z"))

	advertiseCompatibilityLabel := cmd.Flag("debug.advertise-compatibility-label", "If true, Store Gateway in addition to other labels, will advertise special \"@thanos_compatibility_store_type=store\" label set. This makes store Gateway compatible with Querier before 0.8.0").
		Hidden().Default("true").Bool()

	selectorRelabelConf := regSelectorRelabelFlags(cmd)

	postingOffsetsInMemSampling := cmd.Flag("store.index-header-posting-offsets-in-mem-sampling", "Controls what is the ratio of postings offsets store will hold in memory. "+
		"Larger value will keep less offsets, which will increase CPU cycles needed for query touching those postings. It's meant for setups that want low baseline memory pressure and where less traffic is expected. "+
		"On the contrary, smaller value will increase baseline memory usage, but improve latency slightly. 1 will keep all in memory. Default value is the same as in Prometheus which gives a good balance.").
		Hidden().Default(fmt.Sprintf("%v", store.DefaultPostingOffsetInMemorySampling)).Int()

	enablePostingsCompression := cmd.Flag("experimental.enable-index-cache-postings-compression", "If true, Store Gateway will reencode and compress postings before storing them into cache. Compressed postings take about 10% of the original size.").
		Hidden().Default("false").Bool()

	consistencyDelay := modelDuration(cmd.Flag("consistency-delay", "Minimum age of all blocks before they are being read. Set it to safe value (e.g 30m) if your object storage is eventually consistent. GCS and S3 are (roughly) strongly consistent.").
		Default("0s"))

	ignoreDeletionMarksDelay := modelDuration(cmd.Flag("ignore-deletion-marks-delay", "Duration after which the blocks marked for deletion will be filtered out while fetching blocks. "+
		"The idea of ignore-deletion-marks-delay is to ignore blocks that are marked for deletion with some delay. This ensures store can still serve blocks that are meant to be deleted but do not have a replacement yet. "+
		"If delete-delay duration is provided to compactor or bucket verify component, it will upload deletion-mark.json file to mark after what duration the block should be deleted rather than deleting the block straight away. "+
		"If delete-delay is non-zero for compactor or bucket verify component, ignore-deletion-marks-delay should be set to (delete-delay)/2 so that blocks marked for deletion are filtered out while fetching blocks before being deleted from bucket. "+
		"Default is 24h, half of the default value for --delete-delay on compactor.").
		Default("24h"))

	webExternalPrefix := cmd.Flag("web.external-prefix", "Static prefix for all HTML links and redirect URLs in the bucket web UI interface. Actual endpoints are still served on / or the web.route-prefix. This allows thanos bucket web UI to be served behind a reverse proxy that strips a URL sub-path.").Default("").String()
	webPrefixHeaderName := cmd.Flag("web.prefix-header", "Name of HTTP request header used for dynamic prefixing of UI links and redirects. This option is ignored if web.external-prefix argument is set. Security risk: enable this option only if a reverse proxy in front of thanos is resetting the header. The --web.prefix-header=X-Forwarded-Prefix option can be useful, for example, if Thanos UI is served via Traefik reverse proxy with PathPrefixStrip option enabled, which sends the stripped prefix value in X-Forwarded-Prefix header. This allows thanos UI to be served on a sub-path.").Default("").String()

	cmd.Setup(func(g *run.Group, logger log.Logger, reg *prometheus.Registry, tracer opentracing.Tracer, _ <-chan struct{}, debugLogging bool) error {
		if minTime.PrometheusTimestamp() > maxTime.PrometheusTimestamp() {
			return errors.Errorf("invalid argument: --min-time '%s' can't be greater than --max-time '%s'",
				minTime, maxTime)
		}

		return runStore(g,
			logger,
			reg,
			tracer,
			indexCacheConfig,
			objStoreConfig,
			*dataDir,
			*grpcBindAddr,
			time.Duration(*grpcGracePeriod),
			*grpcCert,
			*grpcKey,
			*grpcClientCA,
			*httpBindAddr,
			time.Duration(*httpGracePeriod),
			uint64(*indexCacheSize),
			uint64(*chunkPoolSize),
			uint64(*maxSampleCount),
			*maxConcurrent,
			component.Store,
			debugLogging,
			*syncInterval,
			*blockSyncConcurrency,
			&store.FilterConfig{
				MinTime: *minTime,
				MaxTime: *maxTime,
			},
			selectorRelabelConf,
			*advertiseCompatibilityLabel,
			*enablePostingsCompression,
			time.Duration(*consistencyDelay),
			time.Duration(*ignoreDeletionMarksDelay),
			*webExternalPrefix,
			*webPrefixHeaderName,
			*postingOffsetsInMemSampling,
			cachingBucketConfig,
<<<<<<< HEAD
			getFlagsMap(cmd.Model().Flags),
=======
			getFlagsMap(cmd.Flags()),
>>>>>>> dc6a1666
		)
	})
}

// runStore starts a daemon that serves queries to cluster peers using data from an object store.
func runStore(
	g *run.Group,
	logger log.Logger,
	reg *prometheus.Registry,
	tracer opentracing.Tracer,
	indexCacheConfig *extflag.PathOrContent,
	objStoreConfig *extflag.PathOrContent,
	dataDir string,
	grpcBindAddr string,
	grpcGracePeriod time.Duration,
	grpcCert, grpcKey, grpcClientCA, httpBindAddr string,
	httpGracePeriod time.Duration,
	indexCacheSizeBytes, chunkPoolSizeBytes, maxSampleCount uint64,
	maxConcurrency int,
	component component.Component,
	verbose bool,
	syncInterval time.Duration,
	blockSyncConcurrency int,
	filterConf *store.FilterConfig,
	selectorRelabelConf *extflag.PathOrContent,
	advertiseCompatibilityLabel, enablePostingsCompression bool,
	consistencyDelay time.Duration,
	ignoreDeletionMarksDelay time.Duration,
	externalPrefix, prefixHeader string,
	postingOffsetsInMemSampling int,
	cachingBucketConfig *extflag.PathOrContent,
	flagsMap map[string]string,
) error {
	grpcProbe := prober.NewGRPC()
	httpProbe := prober.NewHTTP()
	statusProber := prober.Combine(
		httpProbe,
		grpcProbe,
		prober.NewInstrumentation(component, logger, extprom.WrapRegistererWithPrefix("thanos_", reg)),
	)

	srv := httpserver.New(logger, reg, component, httpProbe,
		httpserver.WithListen(httpBindAddr),
		httpserver.WithGracePeriod(httpGracePeriod),
	)

	g.Add(func() error {
		statusProber.Healthy()

		return srv.ListenAndServe()
	}, func(err error) {
		statusProber.NotReady(err)
		defer statusProber.NotHealthy(err)

		srv.Shutdown(err)
	})

	confContentYaml, err := objStoreConfig.Content()
	if err != nil {
		return err
	}

	bkt, err := client.NewBucket(logger, confContentYaml, reg, component.String())
	if err != nil {
		return errors.Wrap(err, "create bucket client")
	}

	cachingBucketConfigYaml, err := cachingBucketConfig.Content()
	if err != nil {
		return errors.Wrap(err, "get caching bucket configuration")
	}
	if len(cachingBucketConfigYaml) > 0 {
		bkt, err = storecache.NewCachingBucketFromYaml(cachingBucketConfigYaml, bkt, logger, reg)
		if err != nil {
			return errors.Wrap(err, "create caching bucket")
		}
	}

	relabelContentYaml, err := selectorRelabelConf.Content()
	if err != nil {
		return errors.Wrap(err, "get content of relabel configuration")
	}

	relabelConfig, err := block.ParseRelabelConfig(relabelContentYaml)
	if err != nil {
		return err
	}

	indexCacheContentYaml, err := indexCacheConfig.Content()
	if err != nil {
		return errors.Wrap(err, "get content of index cache configuration")
	}

	// Ensure we close up everything properly.
	defer func() {
		if err != nil {
			runutil.CloseWithLogOnErr(logger, bkt, "bucket client")
		}
	}()

	// Create the index cache loading its config from config file, while keeping
	// backward compatibility with the pre-config file era.
	var indexCache storecache.IndexCache
	if len(indexCacheContentYaml) > 0 {
		indexCache, err = storecache.NewIndexCache(logger, indexCacheContentYaml, reg)
	} else {
		indexCache, err = storecache.NewInMemoryIndexCacheWithConfig(logger, reg, storecache.InMemoryIndexCacheConfig{
			MaxSize:     model.Bytes(indexCacheSizeBytes),
			MaxItemSize: storecache.DefaultInMemoryIndexCacheConfig.MaxItemSize,
		})
	}
	if err != nil {
		return errors.Wrap(err, "create index cache")
	}

	ignoreDeletionMarkFilter := block.NewIgnoreDeletionMarkFilter(logger, bkt, ignoreDeletionMarksDelay)
	metaFetcher, err := block.NewMetaFetcher(logger, fetcherConcurrency, bkt, dataDir, extprom.WrapRegistererWithPrefix("thanos_", reg),
		[]block.MetadataFilter{
			block.NewTimePartitionMetaFilter(filterConf.MinTime, filterConf.MaxTime),
			block.NewLabelShardedMetaFilter(relabelConfig),
			block.NewConsistencyDelayMetaFilter(logger, consistencyDelay, extprom.WrapRegistererWithPrefix("thanos_", reg)),
			ignoreDeletionMarkFilter,
			block.NewDeduplicateFilter(),
		}, nil)
	if err != nil {
		return errors.Wrap(err, "meta fetcher")
	}

	// Limit the concurrency on queries against the Thanos store.
	if maxConcurrency < 0 {
		return errors.Errorf("max concurrency value cannot be lower than 0 (got %v)", maxConcurrency)
	}

	queriesGate := gate.New(extprom.WrapRegistererWithPrefix("thanos_bucket_store_series_", reg), maxConcurrency)

	bs, err := store.NewBucketStore(
		logger,
		reg,
		bkt,
		metaFetcher,
		dataDir,
		indexCache,
		queriesGate,
		chunkPoolSizeBytes,
		store.NewChunksLimiterFactory(maxSampleCount/store.MaxSamplesPerChunk), // The samples limit is an approximation based on the max number of samples per chunk.
		verbose,
		blockSyncConcurrency,
		filterConf,
		advertiseCompatibilityLabel,
		enablePostingsCompression,
		postingOffsetsInMemSampling,
		false,
	)
	if err != nil {
		return errors.Wrap(err, "create object storage store")
	}

	// bucketStoreReady signals when bucket store is ready.
	bucketStoreReady := make(chan struct{})
	{
		ctx, cancel := context.WithCancel(context.Background())
		g.Add(func() error {
			defer runutil.CloseWithLogOnErr(logger, bkt, "bucket client")

			level.Info(logger).Log("msg", "initializing bucket store")
			begin := time.Now()
			if err := bs.InitialSync(ctx); err != nil {
				close(bucketStoreReady)
				return errors.Wrap(err, "bucket store initial sync")
			}
			level.Info(logger).Log("msg", "bucket store ready", "init_duration", time.Since(begin).String())
			close(bucketStoreReady)

			err := runutil.Repeat(syncInterval, ctx.Done(), func() error {
				if err := bs.SyncBlocks(ctx); err != nil {
					level.Warn(logger).Log("msg", "syncing blocks failed", "err", err)
				}
				return nil
			})

			runutil.CloseWithLogOnErr(logger, bs, "bucket store")
			return err
		}, func(error) {
			cancel()
		})
	}
	// Start query (proxy) gRPC StoreAPI.
	{
		tlsCfg, err := tls.NewServerConfig(log.With(logger, "protocol", "gRPC"), grpcCert, grpcKey, grpcClientCA)
		if err != nil {
			return errors.Wrap(err, "setup gRPC server")
		}

		s := grpcserver.New(logger, reg, tracer, component, grpcProbe,
			grpcserver.WithServer(store.RegisterStoreServer(bs)),
			grpcserver.WithListen(grpcBindAddr),
			grpcserver.WithGracePeriod(grpcGracePeriod),
			grpcserver.WithTLSConfig(tlsCfg),
		)

		g.Add(func() error {
			<-bucketStoreReady
			statusProber.Ready()
			return s.ListenAndServe()
		}, func(err error) {
			statusProber.NotReady(err)
			s.Shutdown(err)
		})
	}
	// Add bucket UI for loaded blocks.
	{
		r := route.New()
		ins := extpromhttp.NewInstrumentationMiddleware(reg)

		compactorView := ui.NewBucketUI(logger, "", externalPrefix, prefixHeader, "/loaded", component)
		compactorView.Register(r, true, ins)

		// Configure Request Logging for HTTP calls.
		opts := []logging.Option{logging.WithDecider(func() logging.Decision {
			return logging.NoLogCall
		})}
		logMiddleware := logging.NewHTTPServerMiddleware(logger, opts...)
		api := blocksAPI.NewBlocksAPI(logger, "", flagsMap)
		api.Register(r.WithPrefix("/api/v1"), tracer, logger, ins, logMiddleware)

		metaFetcher.UpdateOnChange(func(blocks []metadata.Meta, err error) {
			compactorView.Set(blocks, err)
			api.SetLoaded(blocks, err)
		})
		srv.Handle("/", r)
	}

	level.Info(logger).Log("msg", "starting store node")
	return nil
}<|MERGE_RESOLUTION|>--- conflicted
+++ resolved
@@ -15,10 +15,7 @@
 	"github.com/pkg/errors"
 	"github.com/prometheus/client_golang/prometheus"
 	"github.com/prometheus/common/route"
-<<<<<<< HEAD
-=======
-
->>>>>>> dc6a1666
+
 	blocksAPI "github.com/thanos-io/thanos/pkg/api/blocks"
 	"github.com/thanos-io/thanos/pkg/block"
 	"github.com/thanos-io/thanos/pkg/block/metadata"
@@ -154,11 +151,7 @@
 			*webPrefixHeaderName,
 			*postingOffsetsInMemSampling,
 			cachingBucketConfig,
-<<<<<<< HEAD
-			getFlagsMap(cmd.Model().Flags),
-=======
 			getFlagsMap(cmd.Flags()),
->>>>>>> dc6a1666
 		)
 	})
 }
