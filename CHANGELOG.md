--- conflicted
+++ resolved
@@ -11,17 +11,13 @@
 
 ## Unreleased
 
-<<<<<<< HEAD
 ### Fixed
 
 - [#2834](https://github.com/thanos-io/thanos/pull/2834) Query: Fix rendered JSON state value for rules and alerts should be in lowercase
 
 ### Changed
 
-## [v0.14.0-rc.1](https://github.com/thanos-io/thanos/releases/tag/v0.14.0-rc.1) - 2020.07.07
-=======
 ## [v0.14.0](https://github.com/thanos-io/thanos/releases/tag/v0.14.0) - 2020.07.10
->>>>>>> 19165d78
 
 ### Fixed
 
