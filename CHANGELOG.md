
# Changelog

All notable changes to this project will be documented in this file.

The format is based on [Keep a Changelog](http://keepachangelog.com/en/1.0.0/)
and this project adheres to [Semantic Versioning](http://semver.org/spec/v2.0.0.html).

NOTE: As semantic versioning states all 0.y.z releases can contain breaking changes in API (flags, grpc API, any backward compatibility)

We use _breaking :warning:_ to mark changes that are not backward compatible (relates only to v0.y.z releases.)

## [v0.19.0](https://github.com/thanos-io/thanos/releases/tag/v0.19.0) - 2021.03.31

### Added

- [#3700](https://github.com/thanos-io/thanos/pull/3700) Compact/Web: Make old bucket viewer UI work with vanilla Prometheus blocks.
- [#3657](https://github.com/thanos-io/thanos/pull/3657) *: It's now possible to configure HTTP transport options for S3 client.
- [#3752](https://github.com/thanos-io/thanos/pull/3752) Compact/Store: Added `--block-meta-fetch-concurrency` allowing to configure number of go routines for block metadata synchronization.
- [#3723](https://github.com/thanos-io/thanos/pull/3723) Query Frontend: Added `--query-range.request-downsampled` flag enabling additional queries for downsampled data in case of empty or incomplete response to range request.
- [#3579](https://github.com/thanos-io/thanos/pull/3579) Cache: Added inmemory cache for caching bucket.
- [#3792](https://github.com/thanos-io/thanos/pull/3792) Receiver: Added `--tsdb.allow-overlapping-blocks` flag to allow overlapping tsdb blocks and enable vertical compaction.
- [#3740](https://github.com/thanos-io/thanos/pull/3740) Query: Added `--query.default-step` flag to set default step. Useful when your tenant scrape interval is stable and far from default UI's 1s.
- [#3686](https://github.com/thanos-io/thanos/pull/3686) Query/Sidecar: Added metric metadata API support. You can now configure you Querier to fetch Prometheus metrics metadata from leaf Prometheus-es!
- [#3031](https://github.com/thanos-io/thanos/pull/3031) Compact/Sidecar/Receive/Rule: Added `--hash-func`. If some function has been specified, writers calculate hashes using that function of each file in a block before uploading them. If those hashes exist in the `meta.json` file then Compact does not download the files if they already exist on disk and with the same hash. This also means that the data directory passed to Thanos Compact is only *cleared once at boot* or *if everything succeeds*. So, if you, for example, use persistent volumes on k8s and your Thanos Compact crashes or fails to make an iteration properly then the last downloaded files are not wiped from the disk. The directories that were created the last time are only wiped again after a successful iteration or if the previously picked up blocks have disappeared.

### Fixed

- [#3705](https://github.com/thanos-io/thanos/pull/3705) Store: Fix race condition leading to failing queries or possibly incorrect query results.
- [#3661](https://github.com/thanos-io/thanos/pull/3661) Compact: Deletion-mark.json is deleted as the last one, which could in theory lead to potential store gateway load or query error for such in-deletion block.
- [#3760](https://github.com/thanos-io/thanos/pull/3760) Store: Fix panic caused by a race condition happening on concurrent index-header reader usage and unload, when `--store.enable-index-header-lazy-reader` is enabled.
- [#3759](https://github.com/thanos-io/thanos/pull/3759) Store: Fix panic caused by a race condition happening on concurrent index-header lazy load and unload, when `--store.enable-index-header-lazy-reader` is enabled.
- [#3773](https://github.com/thanos-io/thanos/pull/3773) Compact: Fixed compaction planner size check, making sure we don't create too large blocks.
- [#3814](https://github.com/thanos-io/thanos/pull/3814) Store: Decreased memory utilisation while fetching block's chunks.
- [#3815](https://github.com/thanos-io/thanos/pull/3815) Receive: Improve handling of empty time series from clients
- [#3795](https://github.com/thanos-io/thanos/pull/3795) s3: A truncated "get object" response is reported as error.
- [#3899](https://github.com/thanos-io/thanos/pull/3899) Receive: Correct the inference of client gRPC configuration.
- [#3943](https://github.com/thanos-io/thanos/pull/3943) Receive: Fixed memory regression introduced in v0.17.0.
- [#3960](https://github.com/thanos-io/thanos/pull/3960) Query: Fixed deduplication of equal alerts with different labels.

### Changed

- [#3804](https://github.com/thanos-io/thanos/pull/3804) Ruler, Receive, Querier: Updated Prometheus dependency. TSDB characteristics might have changed.

## [v0.18.0](https://github.com/thanos-io/thanos/releases/tag/v0.18.0) - 2021.01.27

### Added

- [#3380](https://github.com/thanos-io/thanos/pull/3380) Mixin: Add block deletion panels for compactor dashboards.
- [#3568](https://github.com/thanos-io/thanos/pull/3568) Store: Optimized inject label stage of index lookup.
- [#3566](https://github.com/thanos-io/thanos/pull/3566) StoreAPI: Support label matchers in labels API.
- [#3531](https://github.com/thanos-io/thanos/pull/3531) Store: Optimized common cases for time selecting smaller amount of series by avoiding looking up symbols.
- [#3469](https://github.com/thanos-io/thanos/pull/3469) StoreAPI: Added `hints` field to `LabelNamesRequest` and `LabelValuesRequest`. Hints are an opaque data structure that can be used to carry additional information from the store and its content is implementation-specific.
- [#3421](https://github.com/thanos-io/thanos/pull/3421) Tools: Added `thanos tools bucket rewrite` command allowing to delete series from given block.
- [#3509](https://github.com/thanos-io/thanos/pull/3509) Store: Added a CLI flag to limit the number of series that are touched.
- [#3444](https://github.com/thanos-io/thanos/pull/3444) Query Frontend: Make POST request to downstream URL for labels and series API endpoints.
- [#3388](https://github.com/thanos-io/thanos/pull/3388) Tools: Bucket replicator now can specify block IDs to copy.
- [#3385](https://github.com/thanos-io/thanos/pull/3385) Tools: Bucket prints extra statistics for block index with debug log-level.
- [#3121](https://github.com/thanos-io/thanos/pull/3121) Receive: Added `--receive.hashrings` alternative to `receive.hashrings-file` flag (lower priority). The flag expects the literal hashring configuration in JSON format.

### Fixed

- [#3567](https://github.com/thanos-io/thanos/pull/3567) Mixin: Reintroduce `thanos_objstore_bucket_operation_failures_total` alert.
- [#3527](https://github.com/thanos-io/thanos/pull/3527) Query Frontend: Fix query_range behavior when start/end times are the same
- [#3560](https://github.com/thanos-io/thanos/pull/3560) Query Frontend: Allow separate label cache
- [#3672](https://github.com/thanos-io/thanos/pull/3672) Rule: Prevent crashing due to `no such host error` when using `dnssrv+` or `dnssrvnoa+`.
- [#3461](https://github.com/thanos-io/thanos/pull/3461) Compact, Shipper, Store: Fixed panic when no external labels are set in block metadata.

### Changed

- [#3496](https://github.com/thanos-io/thanos/pull/3496) S3: Respect SignatureV2 flag for all credential providers.
- [#2732](https://github.com/thanos-io/thanos/pull/2732) Swift: Switched to a new library [ncw/swift](https://github.com/ncw/swift) providing large objects support.
   By default, segments will be uploaded to the same container directory `segments/` if the file is bigger than `1GB`.
   To change the defaults see [the docs](./docs/storage.md#openstack-swift).
- [#3626](https://github.com/thanos-io/thanos/pull/3626) Shipper: Failed upload of `meta.json` file doesn't cause block cleanup anymore. This has a potential to generate corrupted blocks under specific conditions. Partial block is left in bucket for later cleanup.

## [v0.17.2](https://github.com/thanos-io/thanos/releases/tag/v0.17.2) - 2020.12.07

### Fixed

- [#3532](https://github.com/thanos-io/thanos/pull/3532) compact: do not cleanup blocks on boot. Reverts the behavior change introduced in [#3115](https://github.com/thanos-io/thanos/pull/3115) as in some very bad cases the boot of Thanos Compact took a very long time since there were a lot of blocks-to-be-cleaned.
- [#3520](https://github.com/thanos-io/thanos/pull/3520) Fix index out of bound bug when comparing ZLabelSets.

## [v0.17.1](https://github.com/thanos-io/thanos/releases/tag/v0.17.1) - 2020.11.24

### Fixed

<<<<<<< HEAD
- [#3480](https://github.com/thanos-io/thanos/pull/3480) Query-frontend: Fixed regression.
=======
- [#3480](https://github.com/thanos-io/thanos/pull/3480) Query Frontend: Fixed regression.
- [#3734](https://github.com/thanos-io/thanos/pull/3734) pkg/rules/proxy: fix hotlooping when receiving client errors
>>>>>>> ba6c5c47

### Changed

- [#3498](https://github.com/thanos-io/thanos/pull/3498) Enabled debug.SetPanicOnFault(true) which allow us to recover on queries causing SEG FAULTs (e.g unmmaped memory access).

## [v0.17.0](https://github.com/thanos-io/thanos/releases/tag/v0.17.0) - 2020.11.18

### Added

- [#3259](https://github.com/thanos-io/thanos/pull/3259) Thanos BlockViewer: Added a button in the blockviewer that allows users to download the metadata of a block.
- [#3261](https://github.com/thanos-io/thanos/pull/3261) Thanos Store: Use segment files specified in meta.json file, if present. If not present, Store does the LIST operation as before.
- [#3276](https://github.com/thanos-io/thanos/pull/3276) Query Frontend: Support query splitting and retry for label names, label values and series requests.
- [#3315](https://github.com/thanos-io/thanos/pull/3315) Query Frontend: Support results caching for label names, label values and series requests.
- [#3346](https://github.com/thanos-io/thanos/pull/3346) Ruler UI: Fix a bug preventing the /rules endpoint from loading.
- [#3115](https://github.com/thanos-io/thanos/pull/3115) compact: now deletes partially uploaded and blocks with deletion marks concurrently. It does that at the beginning and then every `--compact.cleanup-interval` time period. By default it is 5 minutes.
- [#3312](https://github.com/thanos-io/thanos/pull/3312) s3: add list_objects_version config option for compatibility.
- [#3356](https://github.com/thanos-io/thanos/pull/3356) Query Frontend: Add a flag to disable step alignment middleware for query range.
- [#3378](https://github.com/thanos-io/thanos/pull/3378) Ruler: added the ability to send queries via the HTTP method POST. Helps when alerting/recording rules are extra long because it encodes the actual parameters inside of the body instead of the URI. Thanos Ruler now uses POST by default unless `--query.http-method` is set `GET`.
- [#3381](https://github.com/thanos-io/thanos/pull/3381) Querier UI: Add ability to enable or disable metric autocomplete functionality.
- [#2979](https://github.com/thanos-io/thanos/pull/2979) Replicator: Add the ability to replicate blocks within a time frame by passing --min-time and --max-time
- [#3398](https://github.com/thanos-io/thanos/pull/3398) Query Frontend: Add default config for query frontend memcached config.
- [#3277](https://github.com/thanos-io/thanos/pull/3277) Thanos Query: Introduce dynamic lookback interval. This allows queries with large step to make use of downsampled data.
- [#3409](https://github.com/thanos-io/thanos/pull/3409) Compactor: Added support for no-compact-mark.json which excludes the block from compaction.
- [#3245](https://github.com/thanos-io/thanos/pull/3245) Query Frontend: Add `query-frontend.org-id-header` flag to specify HTTP header(s) to populate slow query log (e.g. X-Grafana-User).
- [#3431](https://github.com/thanos-io/thanos/pull/3431) Store: Added experimental support to lazy load index-headers at query time. When enabled via `--store.enable-index-header-lazy-reader` flag, the store-gateway will load into memory an index-header only once it's required at query time. Index-header will be automatically released after `--store.index-header-lazy-reader-idle-timeout` of inactivity.
  - This, generally, reduces baseline memory usage of store when inactive, as well as a total number of mapped files (which is limited to 64k in some systems.
- [#3437](https://github.com/thanos-io/thanos/pull/3437) StoreAPI: Added `hints` field to `LabelNamesResponse` and `LabelValuesResponse`. Hints in an opaque data structure that can be used to carry additional information from the store and its content is implementation specific.
   * This, generally, reduces baseline memory usage of store when inactive, as well as a total number of mapped files (which is limited to 64k in some systems.
- [#3415](https://github.com/thanos-io/thanos/pull/3415) Tools: Added `thanos tools bucket mark` command that allows to mark given block for deletion or for no-compact

### Fixed

- [#3257](https://github.com/thanos-io/thanos/pull/3257) Ruler: Prevent Ruler from crashing when using default DNS to lookup hosts that results in "No such hosts" errors.
- [#3331](https://github.com/thanos-io/thanos/pull/3331) Disable Azure blob exception logging
- [#3341](https://github.com/thanos-io/thanos/pull/3341) Disable Azure blob syslog exception logging
- [#3414](https://github.com/thanos-io/thanos/pull/3414) Set CORS for Query Frontend
- [#3437](https://github.com/thanos-io/thanos/pull/3437) Add external labels to Labels APIs.

### Changed

- [#3452](https://github.com/thanos-io/thanos/pull/3452) Store: Index cache posting compression is now enabled by default. Removed `experimental.enable-index-cache-postings-compression` flag.
- [#3410](https://github.com/thanos-io/thanos/pull/3410) Compactor: Changed metric `thanos_compactor_blocks_marked_for_deletion_total` to `thanos_compactor_blocks_marked_total` with `marker` label.
  Compactor will now automatically disable compaction for blocks with large index that would output blocks after compaction larger than specified value (by default: 64GB). This automatically
  handles the Promethus [format limit](https://github.com/thanos-io/thanos/issues/1424).
- [#2906](https://github.com/thanos-io/thanos/pull/2906) Tools: Refactor Bucket replicate execution. Removed all `thanos_replicate_origin_.*` metrics.
  - `thanos_replicate_origin_meta_loads_total` can be replaced by `blocks_meta_synced{state="loaded"}`.
  - `thanos_replicate_origin_partial_meta_reads_total` can be replaced by `blocks_meta_synced{state="failed"}`.
- [#3309](https://github.com/thanos-io/thanos/pull/3309) Compact: _breaking :warning:_ Rename metrics to match naming convention. This includes metrics starting with `thanos_compactor` to `thanos_compact`, `thanos_querier` to `thanos_query` and `thanos_ruler` to `thanos_rule`.

## [v0.16.0](https://github.com/thanos-io/thanos/releases/tag/v0.16.0) - 2020.10.26

Highlights:

- New Thanos component, [Query Frontend](https://thanos.io/tip/components/query-frontend.md/) has more options and supports shared cache (currently: Memcached).
- Added debug mode in Thanos UI that allows to filter Stores to query from by their IPs from Store page (!). This helps enormously in e.g debugging the slowest store etc. All raw Thanos API allows passing
  `storeMatch[]` arguments with `__address__` matchers.
- Improved debuggability on all Thanos components by exposing [off-CPU profiles thanks to fgprof endpoint](https://github.com/felixge/fgprof).
- Significantly improved sidecar latency and CPU usage for metrics fetches.

## [v0.16.0](https://github.com/thanos-io/thanos/releases) - 2020.10.26

Highlights:

* New Thanos component, [Query Frontend](https://thanos.io/tip/components/query-frontend.md/) has more options and supports shared cache (currently: Memcached).
* Added debug mode in Thanos UI that allows to filter Stores to query from by their IPs from Store page (!). This helps enormously in e.g debugging the slowest store etc. All raw Thanos API allows passing
`storeMatch[]` arguments with `__address__` matchers.
* Improved debuggability on all Thanos components by exposing [off-CPU profiles thanks to fgprof endpoint](https://github.com/felixge/fgprof).
* Significantly improved sidecar latency and CPU usage for metrics fetches.

### Fixed

- [#3234](https://github.com/thanos-io/thanos/pull/3234) UI: Fix assets not loading when `--web.prefix-header` is used.
- [#3184](https://github.com/thanos-io/thanos/pull/3184) Compactor: Fixed support for `web.external-prefix` for Compactor UI.

### Added

- [#3114](https://github.com/thanos-io/thanos/pull/3114) Query Frontend: Added support for Memcached cache.
    - **breaking** Renamed flag `log_queries_longer_than` to `log-queries-longer-than`.
- [#3166](https://github.com/thanos-io/thanos/pull/3166) UIs: Added UI for passing a `storeMatch[]` parameter to queries.
- [#3181](https://github.com/thanos-io/thanos/pull/3181) Logging: Added debug level logging for responses between 300-399
- [#3133](https://github.com/thanos-io/thanos/pull/3133) Query: Allowed passing a `storeMatch[]` to Labels APIs; Time range metadata based store filtering is supported on Labels APIs.
- [#3146](https://github.com/thanos-io/thanos/pull/3146) Sidecar: Significantly improved sidecar latency (reduced ~2x). Added `thanos_sidecar_prometheus_store_received_frames` histogram metric.
- [#3147](https://github.com/thanos-io/thanos/pull/3147) Querier: Added `query.metadata.default-time-range` flag to specify the default metadata time range duration for retrieving labels through Labels and Series API when the range parameters are not specified. The zero value means range covers the time since the beginning.
- [#3207](https://github.com/thanos-io/thanos/pull/3207) Query Frontend: Added `cache-compression-type` flag to use compression in the query frontend cache.
- [#3122](https://github.com/thanos-io/thanos/pull/3122) \*: All Thanos components have now `/debug/fgprof` endpoint on HTTP port allowing to get [off-CPU profiles as well](https://github.com/felixge/fgprof).
- [#3109](https://github.com/thanos-io/thanos/pull/3109) Query Frontend: Added support for `Cache-Control` HTTP response header which controls caching behaviour. So far `no-store` value is supported and it makes the response skip cache.
- [#3092](https://github.com/thanos-io/thanos/pull/3092) Tools: Added `tools bucket cleanup` CLI tool that deletes all blocks marked to be deleted.

### Changed

- [#3136](https://github.com/thanos-io/thanos/pull/3136) Sidecar: **breaking** Added metric `thanos_sidecar_reloader_config_apply_operations_total` and rename metric `thanos_sidecar_reloader_config_apply_errors_total` to `thanos_sidecar_reloader_config_apply_operations_failed_total`.
- [#3154](https://github.com/thanos-io/thanos/pull/3154) Querier: **breaking** Added metric `thanos_query_gate_queries_max`. Remove metric `thanos_query_concurrent_selects_gate_queries_in_flight`.
- [#3154](https://github.com/thanos-io/thanos/pull/3154) Store: **breaking** Renamed metric `thanos_bucket_store_queries_concurrent_max` to `thanos_bucket_store_series_gate_queries_max`.
- [#3179](https://github.com/thanos-io/thanos/pull/3179) Store: context.Canceled will not increase `thanos_objstore_bucket_operation_failures_total`.
- [#3136](https://github.com/thanos-io/thanos/pull/3136) Sidecar: Improved detection of directory changes for Prometheus config.
  - **breaking** Added metric `thanos_sidecar_reloader_config_apply_operations_total` and rename metric `thanos_sidecar_reloader_config_apply_errors_total` to `thanos_sidecar_reloader_config_apply_operations_failed_total`.
- [#3022](https://github.com/thanos-io/thanos/pull/3022) \*: Thanos images are now build with Go 1.15.
- [#3205](https://github.com/thanos-io/thanos/pull/3205) \*: Updated TSDB to ~2.21

## [v0.15.0](https://github.com/thanos-io/thanos/releases/v0.15.0) - 2020.09.07

Highlights:

- Added new Thanos component: [Query Frontend](https://thanos.io/v0.15/components/query-frontend/) responsible for response caching,
  query scheduling and parallelization (based on Cortex Query Frontend).
- Added various new, improved UIs to Thanos based on React: Querier BuildInfo & Flags, Ruler UI, BlockViewer.
- Optimized Sidecar, Store, Receive, Ruler data retrieval with new TSDB ChunkIterator (capping chunks to 120 samples), which fixed various leaks.
- Fixed sample limit on Store Gateway.
- Added S3 Server Side Encryption options.
- Tons of other important fixes!

### Fixed

- [#2665](https://github.com/thanos-io/thanos/pull/2665) Swift: Fix issue with missing Content-Type HTTP headers.
- [#2800](https://github.com/thanos-io/thanos/pull/2800) Query: Fix handling of `--web.external-prefix` and `--web.route-prefix`.
- [#2834](https://github.com/thanos-io/thanos/pull/2834) Query: Fix rendered JSON state value for rules and alerts should be in lowercase.
- [#2866](https://github.com/thanos-io/thanos/pull/2866) Receive, Querier: Fixed leaks on receive and querier Store API Series, which were leaking on errors.
- [#2937](https://github.com/thanos-io/thanos/pull/2937) Receive: Fixing auto-configuration of `--receive.local-endpoint`.
- [#2895](https://github.com/thanos-io/thanos/pull/2895) Compact: Fix increment of `thanos_compact_downsample_total` metric for downsample of 5m resolution blocks.
- [#2858](https://github.com/thanos-io/thanos/pull/2858) Store: Fix `--store.grpc.series-sample-limit` implementation. The limit is now applied to the sum of all samples fetched across all queried blocks via a single Series call, instead of applying it individually to each block.
- [#2936](https://github.com/thanos-io/thanos/pull/2936) Compact: Fix ReplicaLabelRemover panic when replicaLabels are not specified.
- [#2956](https://github.com/thanos-io/thanos/pull/2956) Store: Fix fetching of chunks bigger than 16000 bytes.
- [#2970](https://github.com/thanos-io/thanos/pull/2970) Store: Upgrade minio-go/v7 to fix slowness when running on EKS.
- [#2957](https://github.com/thanos-io/thanos/pull/2957) Rule: _breaking :warning:_ Now sets all of the relevant fields properly; avoids a panic when `/api/v1/rules` is called and the time zone is _not_ UTC; `rules` field is an empty array now if no rules have been defined in a rule group.
  Thanos Rule's `/api/v1/rules` endpoint no longer returns the old, deprecated `partial_response_strategy`. The old, deprecated value has been fixed to `WARN` for quite some time. _Please_ use `partialResponseStrategy`.
- [#2976](https://github.com/thanos-io/thanos/pull/2976) Query: Better rounding for incoming query timestamps.
- [#2929](https://github.com/thanos-io/thanos/pull/2929) Mixin: Fix expression for 'unhealthy sidecar' alert and increase the timeout for 10 minutes.
- [#3024](https://github.com/thanos-io/thanos/pull/3024) Query: Consider group name and file for deduplication.
- [#3012](https://github.com/thanos-io/thanos/pull/3012) Ruler,Receiver: Fix TSDB to delete blocks in atomic way.
- [#3046](https://github.com/thanos-io/thanos/pull/3046) Ruler,Receiver: Fixed framing of StoreAPI response, it was one chunk by one.
- [#3095](https://github.com/thanos-io/thanos/pull/3095) Ruler: Update the manager when all rule files are removed.
- [#3105](https://github.com/thanos-io/thanos/pull/3105) Querier: Fix overwriting `maxSourceResolution` when auto downsampling is enabled.
- [#3010](https://github.com/thanos-io/thanos/pull/3010) Querier: Added `--query.lookback-delta` flag to override the default lookback delta in PromQL. The flag should be lookback delta should be set to at least 2 times of the slowest scrape interval. If unset it will use the PromQL default of 5m.

### Added

- [#2305](https://github.com/thanos-io/thanos/pull/2305) Receive,Sidecar,Ruler: Propagate correct (stricter) MinTime for TSDBs that have no block.
- [#2849](https://github.com/thanos-io/thanos/pull/2849) Query, Ruler: Added request logging for HTTP server side.
- [#2832](https://github.com/thanos-io/thanos/pull/2832) ui React: Add runtime and build info page
- [#2926](https://github.com/thanos-io/thanos/pull/2926) API: Add new blocks HTTP API to serve blocks metadata. The status endpoints (`/api/v1/status/flags`, `/api/v1/status/runtimeinfo` and `/api/v1/status/buildinfo`) are now available on all components with a HTTP API.
- [#2892](https://github.com/thanos-io/thanos/pull/2892) Receive: Receiver fails when the initial upload fails.
- [#2865](https://github.com/thanos-io/thanos/pull/2865) ui: Migrate Thanos Ruler UI to React
- [#2964](https://github.com/thanos-io/thanos/pull/2964) Query: Add time range parameters to label APIs. Add `start` and `end` fields to Store API `LabelNamesRequest` and `LabelValuesRequest`.
- [#2996](https://github.com/thanos-io/thanos/pull/2996) Sidecar: Add `reloader_config_apply_errors_total` metric. Add new flags `--reloader.watch-interval`, and `--reloader.retry-interval`.
- [#2973](https://github.com/thanos-io/thanos/pull/2973) Add Thanos Query Frontend component.
- [#2980](https://github.com/thanos-io/thanos/pull/2980) Bucket Viewer: Migrate block viewer to React.
- [#2725](https://github.com/thanos-io/thanos/pull/2725) Add bucket index operation durations: `thanos_bucket_store_cached_series_fetch_duration_seconds` and `thanos_bucket_store_cached_postings_fetch_duration_seconds`.
- [#2931](https://github.com/thanos-io/thanos/pull/2931) Query: Allow passing a `storeMatch[]` to select matching stores when debugging the querier. See [documentation](https://thanos.io/tip/components/query.md/#store-filtering)

### Changed

- [#2893](https://github.com/thanos-io/thanos/pull/2893) Store: Rename metric `thanos_bucket_store_cached_postings_compression_time_seconds` to `thanos_bucket_store_cached_postings_compression_time_seconds_total`.
- [#2915](https://github.com/thanos-io/thanos/pull/2915) Receive,Ruler: Enable TSDB directory locking by default. Add a new flag (`--tsdb.no-lockfile`) to override behavior.
- [#2902](https://github.com/thanos-io/thanos/pull/2902) Querier UI:Separate dedupe and partial response checkboxes per panel in new UI.
- [#2991](https://github.com/thanos-io/thanos/pull/2991) Store: _breaking :warning:_ `operation` label value `getrange` changed to `get_range` for `thanos_store_bucket_cache_operation_requests_total` and `thanos_store_bucket_cache_operation_hits_total` to be consistent with bucket operation metrics.
- [#2876](https://github.com/thanos-io/thanos/pull/2876) Receive,Ruler: Updated TSDB and switched to ChunkIterators instead of sample one, which avoids unnecessary decoding / encoding.
- [#3064](https://github.com/thanos-io/thanos/pull/3064) s3: _breaking :warning:_ Add SSE/SSE-KMS/SSE-C configuration. The S3 `encrypt_sse: true` option is now deprecated in favour of `sse_config`. If you used `encrypt_sse`, the migration strategy is to set up the following block:

```yaml
sse_config:
  type: SSE-S3
```

## [v0.14.0](https://github.com/thanos-io/thanos/releases/tag/v0.14.0) - 2020.07.10

### Fixed

- [#2637](https://github.com/thanos-io/thanos/pull/2637) Compact: Detect retryable errors that are inside of a wrapped `tsdb.MultiError`.
- [#2648](https://github.com/thanos-io/thanos/pull/2648) Store: Allow index cache and caching bucket to be configured at the same time.
- [#2728](https://github.com/thanos-io/thanos/pull/2728) Query: Fixed panics when using larger number of replica labels with short series label sets.
- [#2787](https://github.com/thanos-io/thanos/pull/2787) Update Prometheus mod to pull in prometheus/prometheus#7414.
- [#2807](https://github.com/thanos-io/thanos/pull/2807) Store: Decreased memory allocations while querying block's index.
- [#2809](https://github.com/thanos-io/thanos/pull/2809) Query: `/api/v1/stores` now guarantees to return a string in the `lastError` field.

### Changed

- [#2658](https://github.com/thanos-io/thanos/pull/2658) [#2703](https://github.com/thanos-io/thanos/pull/2703) Upgrade to Prometheus [@3268eac2ddda](https://github.com/prometheus/prometheus/commit/3268eac2ddda) which is after v2.18.1.
  - TSDB now does memory-mapping of Head chunks and reduces memory usage.
- [#2667](https://github.com/thanos-io/thanos/pull/2667) Store: Removed support to the legacy `index.cache.json`. The hidden flag `--store.disable-index-header` was removed.
- [#2613](https://github.com/thanos-io/thanos/pull/2613) Store: Renamed the caching bucket config option `chunk_object_size_ttl` to `chunk_object_attrs_ttl`.
- [#2667](https://github.com/thanos-io/thanos/pull/2667) Compact: The deprecated flag `--index.generate-missing-cache-file` and the metric `thanos_compact_generated_index_total` were removed.
- [#2671](https://github.com/thanos-io/thanos/pull/2671) _breaking_ Tools: Bucket replicate flag `--resolution` is now in Go duration format.
- [#2671](https://github.com/thanos-io/thanos/pull/2671) Tools: Bucket replicate now replicates by default all blocks.
- [#2739](https://github.com/thanos-io/thanos/pull/2739) Changed `bucket tool bucket verify` `--id-whitelist` flag to `--id`.
- [#2748](https://github.com/thanos-io/thanos/pull/2748) Upgrade Prometheus to [@66dfb951c4ca](https://github.com/prometheus/prometheus/commit/66dfb951c4ca2c1dd3f266172a48a925403b13a5) which is after v2.19.0.
  - PromQL now allow us to executed concurrent selects.

### Added

- [#2671](https://github.com/thanos-io/thanos/pull/2671) Tools: Bucket replicate now allows passing repeated `--compaction` and `--resolution` flags.
- [#2657](https://github.com/thanos-io/thanos/pull/2657) Querier: Add the ability to perform concurrent select request per query.
- [#2754](https://github.com/thanos-io/thanos/pull/2754) UI: Add stores page in the React UI.
- [#2752](https://github.com/thanos-io/thanos/pull/2752) Compact: Add flag `--block-viewer.global.sync-block-interval` to configure metadata sync interval for the bucket UI.

## [v0.13.0](https://github.com/thanos-io/thanos/releases/tag/v0.13.0) - 2020.06.22

### Fixed

- [#2548](https://github.com/thanos-io/thanos/pull/2548) Query: Fixed rare cases of double counter reset accounting when querying `rate` with deduplication enabled.
- [#2536](https://github.com/thanos-io/thanos/pull/2536) S3: Fixed AWS STS endpoint url to https for Web Identity providers on AWS EKS.
- [#2501](https://github.com/thanos-io/thanos/pull/2501) Query: Gracefully handle additional fields in `SeriesResponse` protobuf message that may be added in the future.
- [#2568](https://github.com/thanos-io/thanos/pull/2568) Query: Don't close the connection of strict, static nodes if establishing a connection had succeeded but Info() call failed.
- [#2615](https://github.com/thanos-io/thanos/pull/2615) Rule: Fix bugs where rules were out of sync.
- [#2614](https://github.com/thanos-io/thanos/pull/2614) Tracing: Disabled Elastic APM Go Agent default tracer on initialization to disable the default metric gatherer.
- [#2525](https://github.com/thanos-io/thanos/pull/2525) Query: Fixed logging for dns resolution error in the `Query` component.
- [#2484](https://github.com/thanos-io/thanos/pull/2484) Query/Ruler: Fixed issue #2483, when web.route-prefix is set, it is added twice in HTTP router prefix.
- [#2416](https://github.com/thanos-io/thanos/pull/2416) Bucket: Fixed issue #2416 bug in `inspect --sort-by` doesn't work correctly in all cases.
- [#2719](https://github.com/thanos-io/thanos/pull/2719) Query: `irate` and `resets` use now counter downsampling aggregations.
- [#2705](https://github.com/thanos-io/thanos/pull/2705) minio-go: Added support for `af-south-1` and `eu-south-1` regions.
- [#2753](https://github.com/thanos-io/thanos/issues/2753) Sidecar, Receive, Rule: Fixed possibility of out of order uploads in error cases. This could potentially cause Compactor to create overlapping blocks.

### Added

- [#2012](https://github.com/thanos-io/thanos/pull/2012) Receive: Added multi-tenancy support (based on header)
- [#2502](https://github.com/thanos-io/thanos/pull/2502) StoreAPI: Added `hints` field to `SeriesResponse`. Hints in an opaque data structure that can be used to carry additional information from the store and its content is implementation specific.
- [#2521](https://github.com/thanos-io/thanos/pull/2521) Sidecar: Added `thanos_sidecar_reloader_reloads_failed_total`, `thanos_sidecar_reloader_reloads_total`, `thanos_sidecar_reloader_watch_errors_total`, `thanos_sidecar_reloader_watch_events_total` and `thanos_sidecar_reloader_watches` metrics.
- [#2412](https://github.com/thanos-io/thanos/pull/2412) UI: Added React UI from Prometheus upstream. Currently only accessible from Query component as only `/graph` endpoint is migrated.
- [#2532](https://github.com/thanos-io/thanos/pull/2532) Store: Added hidden option `--store.caching-bucket.config=<yaml content>` (or `--store.caching-bucket.config-file=<file.yaml>`) for experimental caching bucket, that can cache chunks into shared memcached. This can speed up querying and reduce number of requests to object storage.
- [#2579](https://github.com/thanos-io/thanos/pull/2579) Store: Experimental caching bucket can now cache metadata as well. Config has changed from #2532.
- [#2526](https://github.com/thanos-io/thanos/pull/2526) Compact: In case there are no labels left after deduplication via `--deduplication.replica-label`, assign first `replica-label` with value `deduped`.
- [#2621](https://github.com/thanos-io/thanos/pull/2621) Receive: Added flag to configure forward request timeout. Receive write will complete request as soon as quorum of writes succeeds.

### Changed

- [#2194](https://github.com/thanos-io/thanos/pull/2194) Updated to golang v1.14.2.
- [#2505](https://github.com/thanos.io/thanos/pull/2505) Store: Removed obsolete `thanos_store_node_info` metric.
- [#2513](https://github.com/thanos-io/thanos/pull/2513) Tools: Moved `thanos bucket` commands to `thanos tools bucket`, also
  moved `thanos check rules` to `thanos tools rules-check`. `thanos tools rules-check` also takes rules by `--rules` repeated flag not argument
  anymore.
- [#2548](https://github.com/thanos-io/thanos/pull/2548/commits/53e69bd89b2b08c18df298eed7d90cb7179cc0ec) Store, Querier: remove duplicated chunks on StoreAPI.
- [#2596](https://github.com/thanos-io/thanos/pull/2596) Updated Prometheus dependency to [@cd73b3d33e064bbd846fc7a26dc8c313d46af382](https://github.com/prometheus/prometheus/commit/cd73b3d33e064bbd846fc7a26dc8c313d46af382) which falls in between v2.17.0 and v2.18.0.
  - Receive,Rule: TSDB now supports isolation of append and queries.
  - Receive,Rule: TSDB now holds less WAL files after Head Truncation.
- [#2450](https://github.com/thanos-io/thanos/pull/2450) Store: Added Regex-set optimization for `label=~"a|b|c"` matchers.
- [#2526](https://github.com/thanos-io/thanos/pull/2526) Compact: In case there are no labels left after deduplication via `--deduplication.replica-label`, assign first `replica-label` with value `deduped`.
- [#2603](https://github.com/thanos-io/thanos/pull/2603) Store/Querier: Significantly optimize cases where StoreAPIs or blocks returns exact overlapping chunks (e.g Store GW and sidecar or brute force Store Gateway HA).

## [v0.12.2](https://github.com/thanos-io/thanos/releases/tag/v0.12.2) - 2020.04.30

### Fixed

- [#2459](https://github.com/thanos-io/thanos/issues/2459) Compact: Fixed issue with old blocks being marked and deleted in a (slow) loop.
- [#2533](https://github.com/thanos-io/thanos/pull/2515) Rule: do not wrap reload endpoint with `/`. Makes `/-/reload` accessible again when no prefix has been specified.

## [v0.12.1](https://github.com/thanos-io/thanos/releases/tag/v0.12.1) - 2020.04.20

### Fixed

- [#2411](https://github.com/thanos-io/thanos/pull/2411) Query: fix a bug where queries might not time out sometimes due to issues with one or more StoreAPIs.
- [#2475](https://github.com/thanos-io/thanos/pull/2475) Store: remove incorrect optimizations for queries with `=~".*"` and `!=~".*"` matchers.
- [#2472](https://github.com/thanos-io/thanos/pull/2472) Compact: fix a bug where partial blocks were never deleted, causing spam of warnings.
- [#2474](https://github.com/thanos-io/thanos/pull/2474) Store: fix a panic caused by concurrent memory access during block filtering.

## [v0.12.0](https://github.com/thanos-io/thanos/releases/tag/v0.12.0) - 2020.04.15

### Fixed

- [#2288](https://github.com/thanos-io/thanos/pull/2288) Ruler: fixes issue #2281, a bug causing incorrect parsing of query address with path prefix.
- [#2238](https://github.com/thanos-io/thanos/pull/2238) Ruler: fixed issue #2204, where a bug in alert queue signaling filled up the queue and alerts were dropped.
- [#2231](https://github.com/thanos-io/thanos/pull/2231) Bucket Web: sort chunks by thanos.downsample.resolution for better grouping.
- [#2254](https://github.com/thanos-io/thanos/pull/2254) Bucket: fix issue where metrics were registered multiple times in bucket replicate.
- [#2271](https://github.com/thanos-io/thanos/pull/2271) Bucket Web: fixed issue #2260, where the bucket passes null when storage is empty.
- [#2339](https://github.com/thanos-io/thanos/pull/2339) Query: fix a bug where `--store.unhealthy-timeout` was never respected.
- [#2208](https://github.com/thanos-io/thanos/pull/2208) Query and Rule: fix handling of `web.route-prefix` to correctly handle `/` and prefixes that do not begin with a `/`.
- [#2311](https://github.com/thanos-io/thanos/pull/2311) Receive: ensure receive component serves TLS when TLS configuration is provided.
- [#2319](https://github.com/thanos-io/thanos/pull/2319) Query: fixed inconsistent naming of metrics.
- [#2390](https://github.com/thanos-io/thanos/pull/2390) Store: fixed bug that was causing all posting offsets to be used instead of only 1/32 as intended; added hidden flag to control this behavior.
- [#2393](https://github.com/thanos-io/thanos/pull/2393) Store: fixed bug causing certain not-existing label values queried to fail with "invalid-size" error from binary header.
- [#2382](https://github.com/thanos-io/thanos/pull/2382) Store: fixed bug causing partial writes of index-header.
- [#2383](https://github.com/thanos-io/thanos/pull/2383) Store: handle expected errors correctly, e.g. do not increment failure counters.

### Added

- [#2252](https://github.com/thanos-io/thanos/pull/2252) Query: add new `--store-strict` flag. More information available [here](/docs/proposals/202001_thanos_query_health_handling.md).
- [#2265](https://github.com/thanos-io/thanos/pull/2265) Compact: add `--wait-interval` to specify compaction wait interval between consecutive compact runs when `--wait` is enabled.
- [#2250](https://github.com/thanos-io/thanos/pull/2250) Compact: enable vertical compaction for offline deduplication (experimental). Uses `--deduplication.replica-label` flag to specify the replica label on which to deduplicate (hidden). Please note that this uses a NAIVE algorithm for merging (no smart replica deduplication, just chaining samples together). This works well for deduplication of blocks with **precisely the same samples** like those produced by Receiver replication. We plan to add a smarter algorithm in the following weeks.
- [#1714](https://github.com/thanos-io/thanos/pull/1714) Compact: the compact component now exposes the bucket web UI when it is run as a long-lived process.
- [#2304](https://github.com/thanos-io/thanos/pull/2304) Store: added `max_item_size` configuration option to memcached-based index cache. This should be set to the max item size configured in memcached (`-I` flag) in order to not waste network round-trips to cache items larger than the limit configured in memcached.
- [#2297](https://github.com/thanos-io/thanos/pull/2297) Store: add `--experimental.enable-index-cache-postings-compression` flag to enable re-encoding and compressing postings before storing them into the cache. Compressed postings take about 10% of the original size.
- [#2357](https://github.com/thanos-io/thanos/pull/2357) Compact and Store: the compact and store components now serve the bucket UI on `:<http-port>/loaded`, which shows exactly the blocks that are currently seen by compactor and the store gateway. The compactor also serves a different bucket UI on `:<http-port>/global`, which shows the status of object storage without any filters.
- [#2172](https://github.com/thanos-io/thanos/pull/2172) Store: add support for sharding the store component based on the label hash.
- [#2113](https://github.com/thanos-io/thanos/pull/2113) Bucket: added `thanos bucket replicate` command to replicate blocks from one bucket to another.
- [#1922](https://github.com/thanos-io/thanos/pull/1922) Docs: create a new document to explain sharding in Thanos.
- [#2230](https://github.com/thanos-io/thanos/pull/2230) Store: optimize conversion of labels.

### Changed

- [#2136](https://github.com/thanos-io/thanos/pull/2136) _breaking_ Store, Compact, Bucket: schedule block deletion by adding deletion-mark.json. This adds a consistent way for multiple readers and writers to access object storage.
  Since there are no consistency guarantees provided by some Object Storage providers, this PR adds a consistent lock-free way of dealing with Object Storage irrespective of the choice of object storage. In order to achieve this co-ordination, blocks are not deleted directly. Instead, blocks are marked for deletion by uploading the `deletion-mark.json` file for the block that was chosen to be deleted. This file contains Unix time of when the block was marked for deletion. If you want to keep existing behavior, you should add `--delete-delay=0s` as a flag.
- [#2090](https://github.com/thanos-io/thanos/issues/2090) _breaking_ Downsample command: the `downsample` command has moved and is now a sub-command of the `thanos bucket` sub-command; it cannot be called via `thanos downsample` any more.
- [#2294](https://github.com/thanos-io/thanos/pull/2294) Store: optimizations for fetching postings. Queries using `=~".*"` matchers or negation matchers (`!=...` or `!~...`) benefit the most.
- [#2301](https://github.com/thanos-io/thanos/pull/2301) Ruler: exit with an error when initialization fails.
- [#2310](https://github.com/thanos-io/thanos/pull/2310) Query: report timespan 0 to 0 when discovering no stores.
- [#2330](https://github.com/thanos-io/thanos/pull/2330) Store: index-header is no longer experimental. It is enabled by default for store Gateway. You can disable it with new hidden flag: `--store.disable-index-header`. The `--experimental.enable-index-header` flag was removed.
- [#1848](https://github.com/thanos-io/thanos/pull/1848) Ruler: allow returning error messages when a reload is triggered via HTTP.
- [#2270](https://github.com/thanos-io/thanos/pull/2277) All: Thanos components will now print stack traces when they error out.

## [v0.11.0](https://github.com/thanos-io/thanos/releases/tag/v0.11.0) - 2020.03.02

### Fixed

- [#2033](https://github.com/thanos-io/thanos/pull/2033) Minio-go: Fixed Issue #1494 support Web Identity providers for IAM credentials for AWS EKS.
- [#1985](https://github.com/thanos-io/thanos/pull/1985) Store Gateway: Fixed case where series entry is larger than 64KB in index.
- [#2051](https://github.com/thanos-io/thanos/pull/2051) Ruler: Fixed issue where ruler does not expose shipper metrics.
- [#2101](https://github.com/thanos-io/thanos/pull/2101) Ruler: Fixed bug where thanos_alert_sender_errors_total was not registered.
- [#1789](https://github.com/thanos-io/thanos/pull/1789) Store Gateway: Improve timeouts.
- [#2139](https://github.com/thanos-io/thanos/pull/2139) Properly handle SIGHUP for reloading.
- [#2040](https://github.com/thanos-io/thanos/pull/2040) UI: Fix URL of alerts in Ruler
- [#2033](https://github.com/thanos-io/thanos/pull/1978) Ruler: Fix tracing in Thanos Ruler

### Added

- [#2003](https://github.com/thanos-io/thanos/pull/2003) Query: Support downsampling for /series.
- [#1952](https://github.com/thanos-io/thanos/pull/1952) Store Gateway: Implemented [binary index header](https://thanos.io/tip/proposals/201912_thanos_binary_index_header.md/). This significantly reduces resource consumption (memory, CPU, net bandwidth) for startup and data loading processes as well as baseline memory. This means that adding more blocks into object storage, without querying them will use almost no resources. This, however, **still means that querying large amounts of data** will result in high spikes of memory and CPU use as before, due to simply fetching large amounts of metrics data. Since we fixed baseline, we are now focusing on query performance optimizations in separate initiatives. To enable experimental `index-header` mode run store with hidden `experimental.enable-index-header` flag.
- [#2009](https://github.com/thanos-io/thanos/pull/2009) Store Gateway: Minimum age of all blocks before they are being read. Set it to a safe value (e.g 30m) if your object storage is eventually consistent. GCS and S3 are (roughly) strongly consistent.
- [#1963](https://github.com/thanos-io/thanos/pull/1963) Mixin: Add Thanos Ruler alerts.
- [#1984](https://github.com/thanos-io/thanos/pull/1984) Query: Add cache-control header to not cache on error.
- [#1870](https://github.com/thanos-io/thanos/pull/1870) UI: Persist settings in query.
- [#1969](https://github.com/thanos-io/thanos/pull/1969) Sidecar: allow setting http connection pool size via flags.
- [#1967](https://github.com/thanos-io/thanos/issues/1967) Receive: Allow local TSDB compaction.
- [#1939](https://github.com/thanos-io/thanos/pull/1939) Ruler: Add TLS and authentication support for query endpoints with the `--query.config` and `--query.config-file` CLI flags. See [documentation](docs/components/rule.md/#configuration) for further information.
- [#1982](https://github.com/thanos-io/thanos/pull/1982) Ruler: Add support for Alertmanager v2 API endpoints.
- [#2030](https://github.com/thanos-io/thanos/pull/2030) Query: Add `thanos_proxy_store_empty_stream_responses_total` metric for number of empty responses from stores.
- [#2049](https://github.com/thanos-io/thanos/pull/2049) Tracing: Support sampling on Elastic APM with new sample_rate setting.
- [#2008](https://github.com/thanos-io/thanos/pull/2008) Querier, Receiver, Sidecar, Store: Add gRPC [health check](https://github.com/grpc/grpc/blob/master/doc/health-checking.md) endpoints.
- [#2145](https://github.com/thanos-io/thanos/pull/2145) Tracing: track query sent to prometheus via remote read api.

### Changed

- [#1970](https://github.com/thanos-io/thanos/issues/1970) _breaking_ Receive: Use gRPC for forwarding requests between peers. Note that existing values for the `--receive.local-endpoint` flag and the endpoints in the hashring configuration file must now specify the receive gRPC port and must be updated to be a simple `host:port` combination, e.g. `127.0.0.1:10901`, rather than a full HTTP URL, e.g. `http://127.0.0.1:10902/api/v1/receive`.
- [#1933](https://github.com/thanos-io/thanos/pull/1933) Add a flag `--tsdb.wal-compression` to configure whether to enable tsdb wal compression in ruler and receiver.
- [#2021](https://github.com/thanos-io/thanos/pull/2021) Rename metric `thanos_query_duplicated_store_address` to `thanos_query_duplicated_store_addresses_total` and `thanos_rule_duplicated_query_address` to `thanos_rule_duplicated_query_addresses_total`.
- [#2166](https://github.com/thanos-io/thanos/pull/2166) Bucket Web: improve the tooltip for the bucket UI; it was reconstructed and now exposes much more information about blocks.

## [v0.10.1](https://github.com/thanos-io/thanos/releases/tag/v0.10.1) - 2020.01.24

### Fixed

- [#2015](https://github.com/thanos-io/thanos/pull/2015) Sidecar: Querier /api/v1/series bug fixed when time range was ignored inside sidecar.
  The bug was noticeable for example when using Grafana template variables.
- [#2120](https://github.com/thanos-io/thanos/pull/2120) Bucket Web: Set state of status prober properly.

## [v0.10.0](https://github.com/thanos-io/thanos/releases/tag/v0.10.0) - 2020.01.13

### Fixed

- [#1919](https://github.com/thanos-io/thanos/issues/1919) Compactor: Fixed potential data loss when uploading older blocks, or upload taking long time while compactor is
  running.
- [#1937](https://github.com/thanos-io/thanos/pull/1937) Compactor: Improved synchronization of meta JSON files.
  Compactor now properly handles partial block uploads for all operation like retention apply, downsampling and compaction. Additionally:

  - Removed `thanos_compact_sync_meta_*` metrics. Use `thanos_blocks_meta_*` metrics instead.
  - Added `thanos_consistency_delay_seconds` and `thanos_compactor_aborted_partial_uploads_deletion_attempts_total` metrics.

- [#1936](https://github.com/thanos-io/thanos/pull/1936) Store: Improved synchronization of meta JSON files. Store now properly handles corrupted disk cache. Added meta.json sync metrics.
- [#1856](https://github.com/thanos-io/thanos/pull/1856) Receive: close DBReadOnly after flushing to fix a memory leak.
- [#1882](https://github.com/thanos-io/thanos/pull/1882) Receive: upload to object storage as 'receive' rather than 'sidecar'.
- [#1907](https://github.com/thanos-io/thanos/pull/1907) Store: Fixed the duration unit for the metric `thanos_bucket_store_series_gate_duration_seconds`.
- [#1931](https://github.com/thanos-io/thanos/pull/1931) Compact: Fixed the compactor successfully exiting when actually an error occurred while compacting a blocks group.
- [#1872](https://github.com/thanos-io/thanos/pull/1872) Ruler: `/api/v1/rules` now shows a properly formatted value
- [#1945](https://github.com/thanos-io/thanos/pull/1945) `master` container images are now built with Go 1.13
- [#1956](https://github.com/thanos-io/thanos/pull/1956) Ruler: now properly ignores duplicated query addresses
- [#1975](https://github.com/thanos-io/thanos/pull/1975) Store Gateway: fixed panic caused by memcached servers selector when there's 1 memcached node

### Added

- [#1852](https://github.com/thanos-io/thanos/pull/1852) Add support for `AWS_CONTAINER_CREDENTIALS_FULL_URI` by upgrading to minio-go v6.0.44
- [#1854](https://github.com/thanos-io/thanos/pull/1854) Update Rule UI to support alerts count displaying and filtering.
- [#1838](https://github.com/thanos-io/thanos/pull/1838) Ruler: Add TLS and authentication support for Alertmanager with the `--alertmanagers.config` and `--alertmanagers.config-file` CLI flags. See [documentation](docs/components/rule.md/#configuration) for further information.
- [#1838](https://github.com/thanos-io/thanos/pull/1838) Ruler: Add a new `--alertmanagers.sd-dns-interval` CLI option to specify the interval between DNS resolutions of Alertmanager hosts.
- [#1881](https://github.com/thanos-io/thanos/pull/1881) Store Gateway: memcached support for index cache. See [documentation](docs/components/store.md/#index-cache) for further information.
- [#1904](https://github.com/thanos-io/thanos/pull/1904) Add a skip-chunks option in Store Series API to improve the response time of `/api/v1/series` endpoint.
- [#1910](https://github.com/thanos-io/thanos/pull/1910) Query: `/api/v1/labels` now understands `POST` - useful for sending bigger requests

### Changed

- [#1947](https://github.com/thanos-io/thanos/pull/1947) Upgraded Prometheus dependencies to v2.15.2. This includes:

  - Compactor: Significant reduction of memory footprint for compaction and downsampling process.
  - Querier: Accepting spaces between time range and square bracket. e.g `[ 5m]`
  - Querier: Improved PromQL parser performance.

- [#1833](https://github.com/thanos-io/thanos/pull/1833) `--shipper.upload-compacted` flag has been promoted to non hidden, non experimental state. More info available [here](docs/quick-tutorial.md#uploading-old-metrics).
- [#1867](https://github.com/thanos-io/thanos/pull/1867) Ruler: now sets a `Thanos/$version` `User-Agent` in requests
- [#1887](https://github.com/thanos-io/thanos/pull/1887) Service discovery now deduplicates targets between different target groups

## [v0.9.0](https://github.com/thanos-io/thanos/releases/tag/v0.9.0) - 2019.12.03

### Added

- [#1678](https://github.com/thanos-io/thanos/pull/1678) Add Lightstep as a tracing provider.
- [#1687](https://github.com/thanos-io/thanos/pull/1687) Add a new `--grpc-grace-period` CLI option to components which serve gRPC to set how long to wait until gRPC Server shuts down.
- [#1660](https://github.com/thanos-io/thanos/pull/1660) Sidecar: Add a new `--prometheus.ready_timeout` CLI option to the sidecar to set how long to wait until Prometheus starts up.
- [#1573](https://github.com/thanos-io/thanos/pull/1573) `AliYun OSS` object storage, see [documents](docs/storage.md#aliyun-oss) for further information.
- [#1680](https://github.com/thanos-io/thanos/pull/1680) Add a new `--http-grace-period` CLI option to components which serve HTTP to set how long to wait until HTTP Server shuts down.
- [#1712](https://github.com/thanos-io/thanos/pull/1712) Bucket: Rename flag on bucket web component from `--listen` to `--http-address` to match other components.
- [#1733](https://github.com/thanos-io/thanos/pull/1733) Compactor: New metric `thanos_compactor_iterations_total` on Thanos Compactor which shows the number of successful iterations.
- [#1758](https://github.com/thanos-io/thanos/pull/1758) Bucket: `thanos bucket web` now supports `--web.external-prefix` for proxying on a subpath.
- [#1770](https://github.com/thanos-io/thanos/pull/1770) Bucket: Add `--web.prefix-header` flags to allow for bucket UI to be accessible behind a reverse proxy.
- [#1668](https://github.com/thanos-io/thanos/pull/1668) Receiver: Added TLS options for both server and client remote write.

### Fixed

- [#1656](https://github.com/thanos-io/thanos/pull/1656) Store Gateway: Store now starts metric and status probe HTTP server earlier in its start-up sequence. `/-/healthy` endpoint now starts to respond with success earlier. `/metrics` endpoint starts serving metrics earlier as well. Make sure to point your readiness probes to the `/-/ready` endpoint rather than `/metrics`.
- [#1669](https://github.com/thanos-io/thanos/pull/1669) Store Gateway: Fixed store sharding. Now it does not load excluded meta.jsons and load/fetch index-cache.json files.
- [#1670](https://github.com/thanos-io/thanos/pull/1670) Sidecar: Fixed un-ordered blocks upload. Sidecar now uploads the oldest blocks first.
- [#1568](https://github.com/thanos-io/thanos/pull/1709) Store Gateway: Store now retains the first raw value of a chunk during downsampling to avoid losing some counter resets that occur on an aggregation boundary.
- [#1751](https://github.com/thanos-io/thanos/pull/1751) Querier: Fixed labels for StoreUI
- [#1773](https://github.com/thanos-io/thanos/pull/1773) Ruler: Fixed the /api/v1/rules endpoint that returned 500 status code with `failed to assert type of rule ...` message.
- [#1770](https://github.com/thanos-io/thanos/pull/1770) Querier: Fixed `--web.external-prefix` 404s for static resources.
- [#1785](https://github.com/thanos-io/thanos/pull/1785) Ruler: The /api/v1/rules endpoints now returns the original rule filenames.
- [#1791](https://github.com/thanos-io/thanos/pull/1791) Ruler: Ruler now supports identical rule filenames in different directories.
- [#1562](https://github.com/thanos-io/thanos/pull/1562) Querier: Downsampling option now carries through URL.
- [#1675](https://github.com/thanos-io/thanos/pull/1675) Querier: Reduced resource usage while using certain queries like `offset`.
- [#1725](https://github.com/thanos-io/thanos/pull/1725) & [#1718](https://github.com/thanos-io/thanos/pull/1718) Store Gateway: Per request memory improvements.

### Changed

- [#1666](https://github.com/thanos-io/thanos/pull/1666) Compact: `thanos_compact_group_compactions_total` now counts block compactions, so operations that resulted in a compacted block. The old behaviour
  is now exposed by new metric: `thanos_compact_group_compaction_runs_started_total` and `thanos_compact_group_compaction_runs_completed_total` which counts compaction runs overall.
- [#1748](https://github.com/thanos-io/thanos/pull/1748) Updated all dependencies.
- [#1694](https://github.com/thanos-io/thanos/pull/1694) `prober_ready` and `prober_healthy` metrics are removed, for sake of `status`. Now `status` exposes same metric with a label, `check`. `check` can have "healty" or "ready" depending on status of the probe.
- [#1790](https://github.com/thanos-io/thanos/pull/1790) Ruler: Fixes subqueries support for ruler.
- [#1769](https://github.com/thanos-io/thanos/pull/1769) & [#1545](https://github.com/thanos-io/thanos/pull/1545) Adjusted most of the metrics histogram buckets.

## [v0.8.1](https://github.com/thanos-io/thanos/releases/tag/v0.8.1) - 2019.10.14

### Fixed

- [#1632](https://github.com/thanos-io/thanos/issues/1632) Removes the duplicated external labels detection on Thanos Querier; warning only; Made Store Gateway compatible with older Querier versions.
  - NOTE: `thanos_store_nodes_grpc_connections` metric is now per `external_labels` and `store_type`. It is a recommended metric for Querier storeAPIs. `thanos_store_node_info` is marked as obsolete and will be removed in next release.
  - NOTE2: Store Gateway is now advertising artificial: `"@thanos_compatibility_store_type=store"` label. This is to have the current Store Gateway compatible with Querier pre v0.8.0.
    This label can be disabled by hidden `debug.advertise-compatibility-label=false` flag on Store Gateway.

## [v0.8.0](https://github.com/thanos-io/thanos/releases/tag/v0.8.0) - 2019.10.10

Lot's of improvements this release! Noteworthy items:

- First Katacoda tutorial! 🐱
- Fixed Deletion order causing Compactor to produce not needed 👻 blocks with missing random files.
- Store GW memory improvements (more to come!).
- Querier allows multiple deduplication labels.
- Both Compactor and Store Gateway can be **sharded** within the same bucket using relabelling!
- Sidecar exposed data from Prometheus can be now limited to given `min-time` (e.g 3h only).
- Numerous Thanos Receive improvements.

Make sure you check out Prometheus 2.13.0 as well. New release drastically improves usage and resource consumption of
both Prometheus and sidecar with Thanos: https://prometheus.io/blog/2019/10/10/remote-read-meets-streaming/

### Added

- [#1619](https://github.com/thanos-io/thanos/pull/1619) Thanos sidecar allows to limit min time range for data it exposes from Prometheus.
- [#1583](https://github.com/thanos-io/thanos/pull/1583) Thanos sharding:
  - Add relabel config (`--selector.relabel-config-file` and `selector.relabel-config`) into Thanos Store and Compact components.
    Selecting blocks to serve depends on the result of block labels relabeling.
  - For store gateway, advertise labels from "approved" blocks.
- [#1540](https://github.com/thanos-io/thanos/pull/1540) Thanos Downsample added `/-/ready` and `/-/healthy` endpoints.
- [#1538](https://github.com/thanos-io/thanos/pull/1538) Thanos Rule added `/-/ready` and `/-/healthy` endpoints.
- [#1537](https://github.com/thanos-io/thanos/pull/1537) Thanos Receive added `/-/ready` and `/-/healthy` endpoints.
- [#1460](https://github.com/thanos-io/thanos/pull/1460) Thanos Store Added `/-/ready` and `/-/healthy` endpoints.
- [#1534](https://github.com/thanos-io/thanos/pull/1534) Thanos Query Added `/-/ready` and `/-/healthy` endpoints.
- [#1533](https://github.com/thanos-io/thanos/pull/1533) Thanos inspect now supports the timeout flag.
- [#1496](https://github.com/thanos-io/thanos/pull/1496) Thanos Receive now supports setting block duration.
- [#1362](https://github.com/thanos-io/thanos/pull/1362) Optional `replicaLabels` param for `/query` and
  `/query_range` querier endpoints. When provided overwrite the `query.replica-label` cli flags.
- [#1482](https://github.com/thanos-io/thanos/pull/1482) Thanos now supports Elastic APM as tracing provider.
- [#1612](https://github.com/thanos-io/thanos/pull/1612) Thanos Rule added `resendDelay` flag.
- [#1480](https://github.com/thanos-io/thanos/pull/1480) Thanos Receive flushes storage on hashring change.
- [#1613](https://github.com/thanos-io/thanos/pull/1613) Thanos Receive now traces forwarded requests.

### Changed

- [#1362](https://github.com/thanos-io/thanos/pull/1362) `query.replica-label` configuration can be provided more than
  once for multiple deduplication labels like: `--query.replica-label=prometheus_replica --query.replica-label=service`.
- [#1581](https://github.com/thanos-io/thanos/pull/1581) Thanos Store now can use smaller buffer sizes for Bytes pool; reducing memory for some requests.
- [#1622](https://github.com/thanos-io/thanos/pull/1622) & [#1590](https://github.com/thanos-io/thanos/pull/1590) Upgraded to Go 1.13.1
- [#1498](https://github.com/thanos-io/thanos/pull/1498) Thanos Receive change flag `labels` to `label` to be consistent with other commands.

### Fixed

- [#1525](https://github.com/thanos-io/thanos/pull/1525) Thanos now deletes block's file in correct order allowing to detect partial blocks without problems.
- [#1505](https://github.com/thanos-io/thanos/pull/1505) Thanos Store now removes invalid local cache blocks.
- [#1587](https://github.com/thanos-io/thanos/pull/1587) Thanos Sidecar cleanups all cache dirs after each compaction run.
- [#1582](https://github.com/thanos-io/thanos/pull/1582) Thanos Rule correctly parses Alertmanager URL if there is more `+` in it.
- [#1544](https://github.com/thanos-io/thanos/pull/1544) Iterating over object store is resilient to the edge case for some providers.
- [#1469](https://github.com/thanos-io/thanos/pull/1469) Fixed Azure potential failures (EOF) when requesting more data then blob has.
- [#1512](https://github.com/thanos-io/thanos/pull/1512) Thanos Store fixed memory leak for chunk pool.
- [#1488](https://github.com/thanos-io/thanos/pull/1488) Thanos Rule now now correctly links to query URL from rules and alerts.

## [v0.7.0](https://github.com/thanos-io/thanos/releases/tag/v0.7.0) - 2019.09.02

Accepted into CNCF:

- Thanos moved to new repository <https://github.com/thanos-io/thanos>
- Docker images moved to <https://quay.io/thanos/thanos> and mirrored at <https://hub.docker.com/r/thanosio/thanos>
- Slack moved to <https://slack.cncf.io> `#thanos`/`#thanos-dev`/`#thanos-prs`

### Added

- [#1478](https://github.com/thanos-io/thanos/pull/1478) Thanos components now exposes gRPC server metrics as soon as server starts, to provide more reliable data for instrumentation.
- [#1378](https://github.com/thanos-io/thanos/pull/1378) Thanos Receive now exposes `thanos_receive_config_hash`, `thanos_receive_config_last_reload_successful` and `thanos_receive_config_last_reload_success_timestamp_seconds` metrics to track latest configuration change
- [#1268](https://github.com/thanos-io/thanos/pull/1268) Thanos Sidecar added support for newest Prometheus streaming remote read added [here](https://github.com/prometheus/prometheus/pull/5703). This massively improves memory required by single
  request for both Prometheus and sidecar. Single requests now should take constant amount of memory on sidecar, so resource consumption prediction is now straightforward. This will be used if you have Prometheus `2.13` or `2.12-master`.
- [#1358](https://github.com/thanos-io/thanos/pull/1358) Added `part_size` configuration option for HTTP multipart requests minimum part size for S3 storage type
- [#1363](https://github.com/thanos-io/thanos/pull/1363) Thanos Receive now exposes `thanos_receive_hashring_nodes` and `thanos_receive_hashring_tenants` metrics to monitor status of hash-rings
- [#1395](https://github.com/thanos-io/thanos/pull/1395) Thanos Sidecar added `/-/ready` and `/-/healthy` endpoints to Thanos sidecar.
- [#1297](https://github.com/thanos-io/thanos/pull/1297) Thanos Compact added `/-/ready` and `/-/healthy` endpoints to Thanos compact.
- [#1431](https://github.com/thanos-io/thanos/pull/1431) Thanos Query added hidden flag to allow the use of downsampled resolution data for instant queries.
- [#1408](https://github.com/thanos-io/thanos/pull/1408) Thanos Store Gateway can now allow the specifying of supported time ranges it will serve (time sharding). Flags: `min-time` & `max-time`

### Changed

- [#1414](https://github.com/thanos-io/thanos/pull/1413) Upgraded important dependencies: Prometheus to 2.12-rc.0. TSDB is now part of Prometheus.
- [#1380](https://github.com/thanos-io/thanos/pull/1380) Upgraded important dependencies: Prometheus to 2.11.1 and TSDB to 0.9.1. Some changes affecting Querier:
  - [ENHANCEMENT] Query performance improvement: Efficient iteration and search in HashForLabels and HashWithoutLabels. #5707
  - [ENHANCEMENT] Optimize queries using regexp for set lookups. tsdb#602
  - [BUGFIX] prometheus_tsdb_compactions_failed_total is now incremented on any compaction failure. tsdb#613
  - [BUGFIX] PromQL: Correctly display {**name**="a"}.
- [#1338](https://github.com/thanos-io/thanos/pull/1338) Thanos Query still warns on store API duplicate, but allows a single one from duplicated set. This is gracefully warn about the problematic logic and not disrupt immediately.
- [#1385](https://github.com/thanos-io/thanos/pull/1385) Thanos Compact exposes flag to disable downsampling `downsampling.disable`.

### Fixed

- [#1327](https://github.com/thanos-io/thanos/pull/1327) Thanos Query `/series` API end-point now properly returns an empty array just like Prometheus if there are no results
- [#1302](https://github.com/thanos-io/thanos/pull/1302) Thanos now efficiently reuses HTTP keep-alive connections
- [#1371](https://github.com/thanos-io/thanos/pull/1371) Thanos Receive fixed race condition in hashring
- [#1430](https://github.com/thanos-io/thanos/pull/1430) Thanos fixed value of GOMAXPROCS inside container.
- [#1410](https://github.com/thanos-io/thanos/pull/1410) Fix for CVE-2019-10215

### Deprecated

- [#1458](https://github.com/thanos-io/thanos/pull/1458) Thanos Query and Receive now use common instrumentation middleware. As as result, for sake of `http_requests_total` and `http_request_duration_seconds_bucket`; Thanos Query no longer exposes `thanos_query_api_instant_query_duration_seconds`, `thanos_query_api_range_query_duration_second` metrics and Thanos Receive no longer exposes `thanos_http_request_duration_seconds`, `thanos_http_requests_total`, `thanos_http_response_size_bytes`.
- [#1423](https://github.com/thanos-io/thanos/pull/1423) Thanos Bench deprecated.

## [v0.6.0](https://github.com/thanos-io/thanos/releases/tag/v0.6.0) - 2019.07.18

### Added

- [#1097](https://github.com/thanos-io/thanos/pull/1097) Added `thanos check rules` linter for Thanos rule rules files.

- [#1253](https://github.com/thanos-io/thanos/pull/1253) Add support for specifying a maximum amount of retries when using Azure Blob storage (default: no retries).

- [#1244](https://github.com/thanos-io/thanos/pull/1244) Thanos Compact now exposes new metrics `thanos_compact_downsample_total` and `thanos_compact_downsample_failures_total` which are useful to catch when errors happen

- [#1260](https://github.com/thanos-io/thanos/pull/1260) Thanos Query/Rule now exposes metrics `thanos_querier_store_apis_dns_provider_results` and `thanos_ruler_query_apis_dns_provider_results` which tell how many addresses were configured and how many were actually discovered respectively

- [#1248](https://github.com/thanos-io/thanos/pull/1248) Add a web UI to show the state of remote storage.

- [#1217](https://github.com/thanos-io/thanos/pull/1217) Thanos Receive gained basic hashring support

- [#1262](https://github.com/thanos-io/thanos/pull/1262) Thanos Receive got a new metric `thanos_http_requests_total` which shows how many requests were handled by it

- [#1243](https://github.com/thanos-io/thanos/pull/1243) Thanos Receive got an ability to forward time series data between nodes. Now you can pass the hashring configuration via `--receive.hashrings-file`; the refresh interval `--receive.hashrings-file-refresh-interval`; the name of the local node's name `--receive.local-endpoint`; and finally the header's name which is used to determine the tenant `--receive.tenant-header`.

- [#1147](https://github.com/thanos-io/thanos/pull/1147) Support for the Jaeger tracer has been added!

_breaking_ New common flags were added for configuring tracing: `--tracing.config-file` and `--tracing.config`. You can either pass a file to Thanos with the tracing configuration or pass it in the command line itself. Old `--gcloudtrace.*` flags were removed :warning:

To migrate over the old `--gcloudtrace.*` configuration, your tracing configuration should look like this:

```yaml
---
type: STACKDRIVER
config:
  - service_name: 'foo'
    project_id: '123'
    sample_factor: 123
```

The other `type` you can use is `JAEGER` now. The `config` keys and values are Jaeger specific and you can find all of the information [here](https://github.com/jaegertracing/jaeger-client-go#environment-variables).

### Changed

- [#1284](https://github.com/thanos-io/thanos/pull/1284) Add support for multiple label-sets in Info gRPC service.
  This deprecates the single `Labels` slice of the `InfoResponse`, in a future release backward compatible handling for the single set of Labels will be removed. Upgrading to v0.6.0 or higher is advised.
  _breaking_ If you run have duplicate queries in your Querier configuration with hierarchical federation of multiple Queries this PR makes Thanos Querier to detect this case and block all duplicates. Refer to 0.6.1 which at least allows for single replica to work.

- [#1314](https://github.com/thanos-io/thanos/pull/1314) Removes `http_request_duration_microseconds` (Summary) and adds `http_request_duration_seconds` (Histogram) from http server instrumentation used in Thanos APIs and UIs.

- [#1287](https://github.com/thanos-io/thanos/pull/1287) Sidecar now waits on Prometheus' external labels before starting the uploading process

- [#1261](https://github.com/thanos-io/thanos/pull/1261) Thanos Receive now exposes metrics `thanos_http_request_duration_seconds` and `thanos_http_response_size_bytes` properly of each handler

- [#1274](https://github.com/thanos-io/thanos/pull/1274) Iteration limit has been lifted from the LRU cache so there should be no more spam of error messages as they were harmless

- [#1321](https://github.com/thanos-io/thanos/pull/1321) Thanos Query now fails early on a query which only uses external labels - this improves clarity in certain situations

### Fixed

- [#1227](https://github.com/thanos-io/thanos/pull/1227) Some context handling issues were fixed in Thanos Compact; some unnecessary memory allocations were removed in the hot path of Thanos Store.

- [#1183](https://github.com/thanos-io/thanos/pull/1183) Compactor now correctly propagates retriable/haltable errors which means that it will not unnecessarily restart if such an error occurs

- [#1231](https://github.com/thanos-io/thanos/pull/1231) Receive now correctly handles SIGINT and closes without deadlocking

- [#1278](https://github.com/thanos-io/thanos/pull/1278) Fixed inflated values problem with `sum()` on Thanos Query

- [#1280](https://github.com/thanos-io/thanos/pull/1280) Fixed a problem with concurrent writes to a `map` in Thanos Query while rendering the UI

- [#1311](https://github.com/thanos-io/thanos/pull/1311) Fixed occasional panics in Compact and Store when using Azure Blob cloud storage caused by lack of error checking in client library.

- [#1322](https://github.com/thanos-io/thanos/pull/1322) Removed duplicated closing of the gRPC listener - this gets rid of harmless messages like `store gRPC listener: close tcp 0.0.0.0:10901: use of closed network connection` when those programs are being closed

### Deprecated

- [#1216](https://github.com/thanos-io/thanos/pull/1216) the old "Command-line flags" has been removed from Thanos Query UI since it was not populated and because we are striving for consistency

## [v0.5.0](https://github.com/thanos-io/thanos/releases/tag/v0.5.0) - 2019.06.05

TL;DR: Store LRU cache is no longer leaking, Upgraded Thanos UI to Prometheus 2.9, Fixed auto-downsampling, Moved to Go 1.12.5 and more.

This version moved tarballs to Golang 1.12.5 from 1.11 as well, so same warning applies if you use `container_memory_usage_bytes` from cadvisor. Use `container_memory_working_set_bytes` instead.

_breaking_ As announced couple of times this release also removes gossip with all configuration flags (`--cluster.*`).

### Fixed

- [#1142](https://github.com/thanos-io/thanos/pull/1142) fixed major leak on store LRU cache for index items (postings and series).
- [#1163](https://github.com/thanos-io/thanos/pull/1163) sidecar is no longer blocking for custom Prometheus versions/builds. It only checks if flags return non 404, then it performs optional checks.
- [#1146](https://github.com/thanos-io/thanos/pull/1146) store/bucket: make getFor() work with interleaved resolutions.
- [#1157](https://github.com/thanos-io/thanos/pull/1157) querier correctly handles duplicated stores when some store changes external labels in place.

### Added

- [#1094](https://github.com/thanos-io/thanos/pull/1094) Allow configuring the response header timeout for the S3 client.

### Changed

- [#1118](https://github.com/thanos-io/thanos/pull/1118) _breaking_ swift: Added support for cross-domain authentication by introducing `userDomainID`, `userDomainName`, `projectDomainID`, `projectDomainName`.
  The outdated terms `tenantID`, `tenantName` are deprecated and have been replaced by `projectID`, `projectName`.

- [#1066](https://github.com/thanos-io/thanos/pull/1066) Upgrade Thanos ui to Prometheus v2.9.1.

  Changes from the upstream:

  - query:
    - [ENHANCEMENT] Update moment.js and moment-timezone.js [PR #4679](https://github.com/prometheus/prometheus/pull/4679)
    - [ENHANCEMENT] Support to query elements by a specific time [PR #4764](https://github.com/prometheus/prometheus/pull/4764)
    - [ENHANCEMENT] Update to Bootstrap 4.1.3 [PR #5192](https://github.com/prometheus/prometheus/pull/5192)
    - [BUGFIX] Limit number of merics in prometheus UI [PR #5139](https://github.com/prometheus/prometheus/pull/5139)
    - [BUGFIX] Web interface Quality of Life improvements [PR #5201](https://github.com/prometheus/prometheus/pull/5201)
  - rule:
    - [ENHANCEMENT] Improve rule views by wrapping lines [PR #4702](https://github.com/prometheus/prometheus/pull/4702)
    - [ENHANCEMENT] Show rule evaluation errors on rules page [PR #4457](https://github.com/prometheus/prometheus/pull/4457)

- [#1156](https://github.com/thanos-io/thanos/pull/1156) Moved CI and docker multistage to Golang 1.12.5 for latest mem alloc improvements.
- [#1103](https://github.com/thanos-io/thanos/pull/1103) Updated go-cos deps. (COS bucket client).
- [#1149](https://github.com/thanos-io/thanos/pull/1149) Updated google Golang API deps (GCS bucket client).
- [#1190](https://github.com/thanos-io/thanos/pull/1190) Updated minio deps (S3 bucket client). This fixes minio retries.

- [#1133](https://github.com/thanos-io/thanos/pull/1133) Use prometheus v2.9.2, common v0.4.0 & tsdb v0.8.0.

  Changes from the upstreams:

  - store gateway:
    - [ENHANCEMENT] Fast path for EmptyPostings cases in Merge, Intersect and Without.
  - store gateway & compactor:
    - [BUGFIX] Fix fd and vm_area leak on error path in chunks.NewDirReader.
    - [BUGFIX] Fix fd and vm_area leak on error path in index.NewFileReader.
  - query:
    - [BUGFIX] Make sure subquery range is taken into account for selection #5467
    - [ENHANCEMENT] Check for cancellation on every step of a range evaluation. #5131
    - [BUGFIX] Exponentation operator to drop metric name in result of operation. #5329
    - [BUGFIX] Fix output sample values for scalar-to-vector comparison operations. #5454
  - rule:
    - [BUGFIX] Reload rules: copy state on both name and labels. #5368

## Deprecated

- [#1008](https://github.com/thanos-io/thanos/pull/1008) _breaking_ Removed Gossip implementation. All `--cluster.*` flags removed and Thanos will error out if any is provided.

## [v0.4.0](https://github.com/thanos-io/thanos/releases/tag/v0.4.0) - 2019.05.3

:warning: **IMPORTANT** :warning: This is the last release that supports gossip. From Thanos v0.5.0, gossip will be completely removed.

This release also disables gossip mode by default for all components.
See [this](docs/proposals/201809_gossip-removal.md) for more details.

:warning: This release moves Thanos docker images (NOT artifacts by accident) to Golang 1.12. This release includes change in GC's memory release which gives following effect:

> On Linux, the runtime now uses MADV_FREE to release unused memory. This is more efficient but may result in higher reported RSS. The kernel will reclaim the unused data when it is needed. To revert to the Go 1.11 behavior (MADV_DONTNEED), set the environment variable GODEBUG=madvdontneed=1.

If you want to see exact memory allocation of Thanos process:

- Use `go_memstats_heap_alloc_bytes` metric exposed by Golang or `container_memory_working_set_bytes` exposed by cadvisor.
- Add `GODEBUG=madvdontneed=1` before running Thanos binary to revert to memory releasing to pre 1.12 logic.

Using cadvisor `container_memory_usage_bytes` metric could be misleading e.g: https://github.com/google/cadvisor/issues/2242

### Added

- [thanos.io](https://thanos.io) website & automation :tada:
- [#1053](https://github.com/thanos-io/thanos/pull/1053) compactor: Compactor & store gateway now handles incomplete uploads gracefully. Added hard limit on how long block upload can take (30m).
- [#811](https://github.com/thanos-io/thanos/pull/811) Remote write receiver component :heart: :heart: thanks to RedHat (@brancz) contribution.
- [#910](https://github.com/thanos-io/thanos/pull/910) Query's stores UI page is now sorted by type and old DNS or File SD stores are removed after 5 minutes (configurable via the new `--store.unhealthy-timeout=5m` flag).
- [#905](https://github.com/thanos-io/thanos/pull/905) Thanos support for Query API: /api/v1/labels. Notice that the API was added in Prometheus v2.6.
- [#798](https://github.com/thanos-io/thanos/pull/798) Ability to limit the maximum number of concurrent request to Series() calls in Thanos Store and the maximum amount of samples we handle.
- [#1060](https://github.com/thanos-io/thanos/pull/1060) Allow specifying region attribute in S3 storage configuration

:warning: **WARNING** :warning: #798 adds a new default limit to Thanos Store: `--store.grpc.series-max-concurrency`. Most likely you will want to make it the same as `--query.max-concurrent` on Thanos Query.

New options:

New Store flags:

    * `--store.grpc.series-sample-limit` limits the amount of samples that might be retrieved on a single Series() call. By default it is 0. Consider enabling it by setting it to more than 0 if you are running on limited resources.
    * `--store.grpc.series-max-concurrency` limits the number of concurrent Series() calls in Thanos Store. By default it is 20. Considering making it lower or bigger depending on the scale of your deployment.

New Store metrics:

    * `thanos_bucket_store_queries_dropped_total` shows how many queries were dropped due to the samples limit;
    * `thanos_bucket_store_queries_concurrent_max` is a constant metric which shows how many Series() calls can concurrently be executed by Thanos Store;
    * `thanos_bucket_store_queries_in_flight` shows how many queries are currently "in flight" i.e. they are being executed;
    * `thanos_bucket_store_gate_duration_seconds` shows how many seconds it took for queries to pass through the gate in both cases - when that fails and when it does not.

New Store tracing span: \* `store_query_gate_ismyturn` shows how long it took for a query to pass (or not) through the gate.

- [#1016](https://github.com/thanos-io/thanos/pull/1016) Added option for another DNS resolver (miekg/dns client).
  Note that this is required to have SRV resolution working on [Golang 1.11+ with KubeDNS below v1.14](https://github.com/golang/go/issues/27546)

  New Querier and Ruler flag: `-- store.sd-dns-resolver` which allows to specify resolver to use. Either `golang` or `miekgdns`

- [#986](https://github.com/thanos-io/thanos/pull/986) Allow to save some startup & sync time in store gateway as it is no longer needed to compute index-cache from block index on its own for larger blocks.
  The store Gateway still can do it, but it first checks bucket if there is index-cached uploaded already.
  In the same time, compactor precomputes the index cache file on every compaction.

  New Compactor flag: `--index.generate-missing-cache-file` was added to allow quicker addition of index cache files. If enabled it precomputes missing files on compactor startup. Note that it will take time and it's only one-off step per bucket.

- [#887](https://github.com/thanos-io/thanos/pull/887) Compact: Added new `--block-sync-concurrency` flag, which allows you to configure number of goroutines to use when syncing block metadata from object storage.
- [#928](https://github.com/thanos-io/thanos/pull/928) Query: Added `--store.response-timeout` flag. If a Store doesn't send any data in this specified duration then a Store will be ignored and partial data will be returned if it's enabled. 0 disables timeout.
- [#893](https://github.com/thanos-io/thanos/pull/893) S3 storage backend has graduated to `stable` maturity level.
- [#936](https://github.com/thanos-io/thanos/pull/936) Azure storage backend has graduated to `stable` maturity level.
- [#937](https://github.com/thanos-io/thanos/pull/937) S3: added trace functionality. You can add `trace.enable: true` to enable the minio client's verbose logging.
- [#953](https://github.com/thanos-io/thanos/pull/953) Compact: now has a hidden flag `--debug.accept-malformed-index`. Compaction index verification will ignore out of order label names.
- [#963](https://github.com/thanos-io/thanos/pull/963) GCS: added possibility to inline ServiceAccount into GCS config.
- [#1010](https://github.com/thanos-io/thanos/pull/1010) Compact: added new flag `--compact.concurrency`. Number of goroutines to use when compacting groups.
- [#1028](https://github.com/thanos-io/thanos/pull/1028) Query: added `--query.default-evaluation-interval`, which sets default evaluation interval for sub queries.
- [#980](https://github.com/thanos-io/thanos/pull/980) Ability to override Azure storage endpoint for other regions (China)
- [#1021](https://github.com/thanos-io/thanos/pull/1021) Query API `series` now supports POST method.
- [#939](https://github.com/thanos-io/thanos/pull/939) Query API `query_range` now supports POST method.

### Changed

- [#970](https://github.com/thanos-io/thanos/pull/970) Deprecated `partial_response_disabled` proto field. Added `partial_response_strategy` instead. Both in gRPC and Query API.
  No `PartialResponseStrategy` field for `RuleGroups` by default means `abort` strategy (old PartialResponse disabled) as this is recommended option for Rules and alerts.

  Metrics:

  - Added `thanos_rule_evaluation_with_warnings_total` to Ruler.
  - DNS `thanos_ruler_query_apis*` are now `thanos_ruler_query_apis_*` for consistency.
  - DNS `thanos_querier_store_apis*` are now `thanos_querier_store_apis__*` for consistency.
  - Query Gate `thanos_bucket_store_series*` are now `thanos_bucket_store_series_*` for consistency.
  - Most of thanos ruler metris related to rule manager has `strategy` label.

  Ruler tracing spans:

  - `/rule_instant_query HTTP[client]` is now `/rule_instant_query_part_resp_abort HTTP[client]"` if request is for abort strategy.

- [#1009](https://github.com/thanos-io/thanos/pull/1009): Upgraded Prometheus (~v2.7.0-rc.0 to v2.8.1) and TSDB (`v0.4.0` to `v0.6.1`) deps.

  Changes that affects Thanos:

  - query:
    - [ENHANCEMENT] In histogram_quantile merge buckets with equivalent le values. #5158.
    - [ENHANCEMENT] Show list of offending labels in the error message in many-to-many scenarios. #5189
    - [BUGFIX] Fix panic when aggregator param is not a literal. #5290
  - ruler:
    - [ENHANCEMENT] Reduce time that Alertmanagers are in flux when reloaded. #5126
    - [BUGFIX] prometheus_rule_group_last_evaluation_timestamp_seconds is now a unix timestamp. #5186
    - [BUGFIX] prometheus_rule_group_last_duration_seconds now reports seconds instead of nanoseconds. Fixes our [issue #1027](https://github.com/thanos-io/thanos/issues/1027)
    - [BUGFIX] Fix sorting of rule groups. #5260
  - store: [ENHANCEMENT] Fast path for EmptyPostings cases in Merge, Intersect and Without.
  - tooling: [FEATURE] New dump command to tsdb tool to dump all samples.
  - compactor:
    - [ENHANCEMENT] When closing the db any running compaction will be cancelled so it doesn't block.
    - [CHANGE] _breaking_ Renamed flag `--sync-delay` to `--consistency-delay` [#1053](https://github.com/thanos-io/thanos/pull/1053)

  For ruler essentially whole TSDB CHANGELOG applies between v0.4.0-v0.6.1: https://github.com/prometheus/tsdb/blob/master/CHANGELOG.md

  Note that this was added on TSDB and Prometheus: [FEATURE] Time-ovelapping blocks are now allowed. #370
  Whoever due to nature of Thanos compaction (distributed systems), for safety reason this is disabled for Thanos compactor for now.

- [#868](https://github.com/thanos-io/thanos/pull/868) Go has been updated to 1.12.
- [#1055](https://github.com/thanos-io/thanos/pull/1055) Gossip flags are now disabled by default and deprecated.
- [#964](https://github.com/thanos-io/thanos/pull/964) repair: Repair process now sorts the series and labels within block.
- [#1073](https://github.com/thanos-io/thanos/pull/1073) Store: index cache for requests. It now calculates the size properly (includes slice header), has anti-deadlock safeguard and reports more metrics.

### Fixed

- [#921](https://github.com/thanos-io/thanos/pull/921) `thanos_objstore_bucket_last_successful_upload_time` now does not appear when no blocks have been uploaded so far.
- [#966](https://github.com/thanos-io/thanos/pull/966) Bucket: verify no longer warns about overlapping blocks, that overlap `0s`
- [#848](https://github.com/thanos-io/thanos/pull/848) Compact: now correctly works with time series with duplicate labels.
- [#894](https://github.com/thanos-io/thanos/pull/894) Thanos Rule: UI now correctly shows evaluation time.
- [#865](https://github.com/thanos-io/thanos/pull/865) Query: now properly parses DNS SRV Service Discovery.
- [#889](https://github.com/thanos-io/thanos/pull/889) Store: added safeguard against merging posting groups segfault
- [#941](https://github.com/thanos-io/thanos/pull/941) Sidecar: added better handling of intermediate restarts.
- [#933](https://github.com/thanos-io/thanos/pull/933) Query: Fixed 30 seconds lag of adding new store to query.
- [#962](https://github.com/thanos-io/thanos/pull/962) Sidecar: Make config reloader file writes atomic.
- [#982](https://github.com/thanos-io/thanos/pull/982) Query: now advertises Min & Max Time accordingly to the nodes.
- [#1041](https://github.com/thanos-io/thanos/issues/1038) Ruler is now able to return long time range queries.
- [#904](https://github.com/thanos-io/thanos/pull/904) Compact: Skip compaction for blocks with no samples.
- [#1070](https://github.com/thanos-io/thanos/pull/1070) Downsampling works back again. Deferred closer errors are now properly captured.

## [v0.3.2](https://github.com/thanos-io/thanos/releases/tag/v0.3.2) - 2019.03.04

### Added

- [#851](https://github.com/thanos-io/thanos/pull/851) New read API endpoint for api/v1/rules and api/v1/alerts.
- [#873](https://github.com/thanos-io/thanos/pull/873) Store: fix set index cache LRU

:warning: **WARNING** :warning: #873 fix fixes actual handling of `index-cache-size`. Handling of limit for this cache was
broken so it was unbounded all the time. From this release actual value matters and is extremely low by default. To "revert"
the old behaviour (no boundary), use a large enough value.

### Fixed

- [#833](https://github.com/thanos-io/thanos/issues/833) Store Gateway matcher regression for intersecting with empty posting.
- [#867](https://github.com/thanos-io/thanos/pull/867) Fixed race condition in sidecare between reloader and shipper.

## [v0.3.1](https://github.com/thanos-io/thanos/releases/tag/v0.3.1) - 2019.02.18

### Fixed

- [#829](https://github.com/thanos-io/thanos/issues/829) Store Gateway crashing due to `slice bounds out of range`.
- [#834](https://github.com/thanos-io/thanos/issues/834) Store Gateway matcher regression for `<>` `!=`.

## [v0.3.0](https://github.com/thanos-io/thanos/releases/tag/v0.3.0) - 2019.02.08

### Added

- Support for gzip compressed configuration files before envvar substitution for reloader package.
- `bucket inspect` command for better insights on blocks in object storage.
- Support for [Tencent COS](docs/storage.md#tencent-cos-configuration) object storage.
- Partial Response disable option for StoreAPI and QueryAPI.
- Partial Response disable button on Thanos UI
- We have initial docs for goDoc documentation!
- Flags for Querier and Ruler UIs: `--web.route-prefix`, `--web.external-prefix`, `--web.prefix-header`. Details [here](docs/components/query.md#expose-ui-on-a-sub-path)

### Fixed

- [#649](https://github.com/thanos-io/thanos/issues/649) - Fixed store label values api to add also external label values.
- [#396](https://github.com/thanos-io/thanos/issues/396) - Fixed sidecar logic for proxying series that has more than 2^16 samples from Prometheus.
- [#732](https://github.com/thanos-io/thanos/pull/732) - Fixed S3 authentication sequence. You can see new sequence enumerated [here](https://github.com/thanos-io/thanos/blob/master/docs/storage.md#aws-s3-configuration)
- [#745](https://github.com/thanos-io/thanos/pull/745) - Fixed race conditions and edge cases for Thanos Querier fanout logic.
- [#651](https://github.com/thanos-io/thanos/issues/651) - Fixed index cache when asked buffer size is bigger than cache max size.

### Changed

- [#529](https://github.com/thanos-io/thanos/pull/529) Massive improvement for compactor. Downsampling memory consumption was reduce to only store labels and single chunks per each series.
- Qurerier UI: Store page now shows the store APIs per component type.
- Prometheus and TSDB deps are now up to date with ~2.7.0 Prometheus version. Lot's of things has changed. See details [here #704](https://github.com/thanos-io/thanos/pull/704) Known changes that affects us:
  - prometheus/prometheus/discovery/file
    - [ENHANCEMENT] Discovery: Improve performance of previously slow updates of changes of targets. #4526
    - [BUGFIX] Wait for service discovery to stop before exiting #4508 ??
  - prometheus/prometheus/promql:
    - **[ENHANCEMENT] Subqueries support. #4831**
    - [BUGFIX] PromQL: Fix a goroutine leak in the lexer/parser. #4858
    - [BUGFIX] Change max/min over_time to handle NaNs properly. #438
    - [BUGFIX] Check label name for `count_values` PromQL function. #4585
    - [BUGFIX] Ensure that vectors and matrices do not contain identical label-sets. #4589
    - [ENHANCEMENT] Optimize PromQL aggregations #4248
    - [BUGFIX] Only add LookbackDelta to vector selectors #4399
    - [BUGFIX] Reduce floating point errors in stddev and related functions #4533
  - prometheus/prometheus/rules:
    - New metrics exposed! (prometheus evaluation!)
    - [ENHANCEMENT] Rules: Error out at load time for invalid templates, rather than at evaluation time. #4537
  - prometheus/tsdb/index: Index reader optimizations.
- Thanos store gateway flag for sync concurrency (`block-sync-concurrency` with `20` default, so no change by default)
- S3 provider:
  - Added `put_user_metadata` option to config.
  - Added `insecure_skip_verify` option to config.

### Deprecated

- Tests against Prometheus below v2.2.1. This does not mean _lack_ of support for those. Only that we don't tests the compatibility anymore. See [#758](https://github.com/thanos-io/thanos/issues/758) for details.

## [v0.2.1](https://github.com/thanos-io/thanos/releases/tag/v0.2.1) - 2018.12.27

### Added

- Relabel drop for Thanos Ruler to enable replica label drop and alert deduplication on AM side.
- Query: Stores UI page available at `/stores`.

![](./docs/img/query_ui_stores.png)

### Fixed

- Thanos Rule Alertmanager DNS SD bug.
- DNS SD bug when having SRV results with different ports.
- Move handling of HA alertmanagers to be the same as Prometheus.
- Azure iteration implementation flaw.

## [v0.2.0](https://github.com/thanos-io/thanos/releases/tag/v0.2.0) - 2018.12.10

Next Thanos release adding support to new discovery method, gRPC mTLS and two new object store providers (Swift and Azure).

Note lots of necessary breaking changes in flags that relates to bucket configuration.

### Deprecated

- _breaking_: Removed all bucket specific flags as we moved to config files:
  - --gcs-bucket=\<bucket\>
  - --s3.bucket=\<bucket\>
  - --s3.endpoint=\<api-url\>
  - --s3.access-key=\<key\>
  - --s3.insecure
  - --s3.signature-version2
  - --s3.encrypt-sse
  - --gcs-backup-bucket=\<bucket\>
  - --s3-backup-bucket=\<bucket\>
- _breaking_: Removed support of those environment variables for bucket:
  - S3_BUCKET
  - S3_ENDPOINT
  - S3_ACCESS_KEY
  - S3_INSECURE
  - S3_SIGNATURE_VERSION2
- _breaking_: Removed provider specific bucket metrics e.g `thanos_objstore_gcs_bucket_operations_total` in favor of of generic bucket operation metrics.

### Changed

- _breaking_: Added `thanos_` prefix to memberlist (gossip) metrics. Make sure to update your dashboards and rules.
- S3 provider:
  - Set `"X-Amz-Acl": "bucket-owner-full-control"` metadata for s3 upload operation.

### Added

- Support for heterogeneous secure gRPC on StoreAPI.
- Handling of scalar result in rule node evaluating rules.
- Flag `--objstore.config-file` to reference to the bucket configuration file in yaml format. Detailed information can be found in document [storage](docs/storage.md).
- File service discovery for StoreAPIs:
- In `thanos rule`, static configuration of query nodes via `--query`
- In `thanos rule`, file based discovery of query nodes using `--query.file-sd-config.files`
- In `thanos query`, file based discovery of store nodes using `--store.file-sd-config.files`
- `/-/healthy` endpoint to Querier.
- DNS service discovery to static and file based configurations using the `dns+` and `dnssrv+` prefixes for the respective lookup. Details [here](docs/service-discovery.md)
- `--cluster.disable` flag to disable gossip functionality completely.
- Hidden flag to configure max compaction level.
- Azure Storage.
- OpenStack Swift support.
- Thanos Ruler `thanos_rule_loaded_rules` metric.
- Option for JSON logger format.

### Fixed

- Issue whereby the Proxy Store could end up in a deadlock if there were more than 9 stores being queried and all returned an error.
- Ruler tracing causing panics.
- GatherIndexStats panics on duplicated chunks check.
- Clean up of old compact blocks on compact restart.
- Sidecar too frequent Prometheus reload.
- `thanos_compactor_retries_total` metric not being registered.

## [v0.1.0](https://github.com/thanos-io/thanos/releases/tag/v0.1.0) - 2018.09.14

Initial version to have a stable reference before [gossip protocol removal](/docs/proposals/201809_gossip-removal.md).

### Added

- Gossip layer for all components.
- StoreAPI gRPC proto.
- TSDB block upload logic for Sidecar.
- StoreAPI logic for Sidecar.
- Config and rule reloader logic for Sidecar.
- On-the fly result merge and deduplication logic for Querier.
- Custom Thanos UI (based mainly on Prometheus UI) for Querier.
- Optimized object storage fetch logic for Store.
- Index cache and chunk pool for Store for better memory usage.
- Stable support for Google Cloud Storage object storage.
- StoreAPI logic for Querier to support Thanos federation (experimental).
- Support for S3 minio-based AWS object storage (experimental).
- Compaction logic of blocks from multiple sources for Compactor.
- Optional Compaction fixed retention.
- Optional downsampling logic for Compactor (experimental).
- Rule (including alerts) evaluation logic for Ruler.
- Rule UI with hot rules reload.
- StoreAPI logic for Ruler.
- Basic metric orchestration for all components.
- Verify commands with potential fixes (experimental).
- Compact / Downsample offline commands.
- Bucket commands.
- Downsampling support for UI.
- Grafana dashboards for Thanos components.<|MERGE_RESOLUTION|>--- conflicted
+++ resolved
@@ -85,12 +85,8 @@
 
 ### Fixed
 
-<<<<<<< HEAD
-- [#3480](https://github.com/thanos-io/thanos/pull/3480) Query-frontend: Fixed regression.
-=======
 - [#3480](https://github.com/thanos-io/thanos/pull/3480) Query Frontend: Fixed regression.
 - [#3734](https://github.com/thanos-io/thanos/pull/3734) pkg/rules/proxy: fix hotlooping when receiving client errors
->>>>>>> ba6c5c47
 
 ### Changed
 
@@ -149,16 +145,6 @@
   `storeMatch[]` arguments with `__address__` matchers.
 - Improved debuggability on all Thanos components by exposing [off-CPU profiles thanks to fgprof endpoint](https://github.com/felixge/fgprof).
 - Significantly improved sidecar latency and CPU usage for metrics fetches.
-
-## [v0.16.0](https://github.com/thanos-io/thanos/releases) - 2020.10.26
-
-Highlights:
-
-* New Thanos component, [Query Frontend](https://thanos.io/tip/components/query-frontend.md/) has more options and supports shared cache (currently: Memcached).
-* Added debug mode in Thanos UI that allows to filter Stores to query from by their IPs from Store page (!). This helps enormously in e.g debugging the slowest store etc. All raw Thanos API allows passing
-`storeMatch[]` arguments with `__address__` matchers.
-* Improved debuggability on all Thanos components by exposing [off-CPU profiles thanks to fgprof endpoint](https://github.com/felixge/fgprof).
-* Significantly improved sidecar latency and CPU usage for metrics fetches.
 
 ### Fixed
 
