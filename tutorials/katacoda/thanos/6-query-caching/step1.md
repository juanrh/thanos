--- conflicted
+++ resolved
@@ -103,11 +103,7 @@
     -v $(pwd)/prometheus"${i}".yml:/etc/prometheus/prometheus.yml \
     --name prometheus-sidecar"${i}" \
     -u root \
-<<<<<<< HEAD
-    quay.io/thanos/thanos:v0.20.2 \
-=======
     quay.io/thanos/thanos:v0.22.0 \
->>>>>>> 3656e290
     sidecar \
     --http-address=0.0.0.0:1909"${i}" \
     --grpc-address=0.0.0.0:1919"${i}" \
@@ -133,11 +129,7 @@
 ```
 docker run -d --net=host --rm \
     --name querier \
-<<<<<<< HEAD
-    quay.io/thanos/thanos:v0.20.2 \
-=======
     quay.io/thanos/thanos:v0.22.0 \
->>>>>>> 3656e290
     query \
     --http-address 0.0.0.0:10912 \
     --grpc-address 0.0.0.0:10901 \
