--- conflicted
+++ resolved
@@ -25,11 +25,7 @@
 docker run -d --net=host --rm \
  -v /root/editor/bucket_storage.yaml:/etc/thanos/minio-bucket.yaml \
     --name thanos-compact \
-<<<<<<< HEAD
-    quay.io/thanos/thanos:v0.25.2 \
-=======
     quay.io/thanos/thanos:v0.26.0 \
->>>>>>> 17c57647
     compact \
     --wait --wait-interval 30s \
     --consistency-delay 0s \
